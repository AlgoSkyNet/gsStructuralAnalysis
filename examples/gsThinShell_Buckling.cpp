--- conflicted
+++ resolved
@@ -83,10 +83,6 @@
     bool write = false;
 
     bool MIP = false;
-<<<<<<< HEAD
-=======
-    index_t nmodes = 10;
->>>>>>> 027c5a2a
 
     std::string assemberOptionsFile("options/solver_options.xml");
 
@@ -721,10 +717,6 @@
         writeToCSVfile(wnM,values);
     }
 
-<<<<<<< HEAD
-=======
-
->>>>>>> 027c5a2a
     delete materialMatrix;
     delete assembler;
 
