--- conflicted
+++ resolved
@@ -420,10 +420,7 @@
 
   delete materialMatrix;
   delete assembler;
-<<<<<<< HEAD
   delete arcLength;
-=======
->>>>>>> 027c5a2a
 
   return result;
 }