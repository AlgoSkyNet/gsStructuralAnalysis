--- conflicted
+++ resolved
@@ -404,12 +404,8 @@
             }
         }
 
-<<<<<<< HEAD
         fx = fy = "0";
         fz = "-1";
-=======
-        tmp << 0,0,-100;
->>>>>>> 73cb379a
     }
     else if (testCase == 1)
     {
@@ -1319,11 +1315,7 @@
     gsVector<> vector = assembler->rhs();
 
     // Configure Structural Analsysis module
-<<<<<<< HEAD
     gsStaticNewton<real_t> staticSolver(matrix,vector,Jacobian,Residual);
-=======
-    gsStaticSolver<real_t> staticSolver(matrix,vector,dJacobian,Residual);
->>>>>>> 73cb379a
     gsOptionList solverOptions = staticSolver.options();
     solverOptions.setInt("verbose",verbose);
     solverOptions.setInt("maxIt",10);
@@ -1348,37 +1340,11 @@
     else
         solVector = staticSolver.solveNonlinear();
 
-<<<<<<< HEAD
     // OR, also possible:
     // solVector = staticSolver.solveLinear();
     // if (nonlinear)
     //     solVector = staticSolver.solveNonlinear();
 
-=======
-
-#ifdef _OPENMP
-    gsInfo<<"OMP wall time: "<<omp_get_wtime() - OMPtime<<"\n";
-#endif
-
-/*
-    // We need this because we need to (manually) get the update from the newton solver each iteration.
-    if (nonlinear)
-    {
-        staticSolver.init();
-        index_t it = staticSolver.iterations();
-        index_t maxIt = 10;
-        upVec = staticSolver.update();
-        real_t tol = staticSolver.tolerance();
-        while ((it+1 != maxIt) && (upVec.norm() > tol))
-        {
-            staticSolver.step();
-            upVec = staticSolver.update();
-        }
-
-        solVector = staticSolver.solution();
-    }
- */
->>>>>>> 73cb379a
 
     totaltime += stopwatch2.stop();
 
