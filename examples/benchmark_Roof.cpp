--- conflicted
+++ resolved
@@ -294,7 +294,7 @@
     gsFunctionExpr<> nu(std::to_string(PoissonRatio),3);
     gsFunctionExpr<> rho(std::to_string(Density),3);
 
-    std::vector<gsFunction<>*> parameters;
+    std::vector<gsFunctionSet<real_t>*> parameters;
     parameters.resize(2);
     parameters[0] = &E;
     parameters[1] = &nu;
@@ -367,11 +367,7 @@
     arcLength->options().setInt("AngleMethod",0); // 0: step, 1: iteration
     arcLength->options().setSwitch("AdaptiveLength",adaptive);
     arcLength->options().setInt("AdaptiveIterations",5);
-<<<<<<< HEAD
     arcLength->options().setReal("Scaling",0.0);
-=======
-    arcLength->options().setReal("Scaling",1.0);
->>>>>>> 27e96295
     arcLength->options().setReal("Tol",tol);
     arcLength->options().setReal("TolU",tolU);
     arcLength->options().setReal("TolF",tolF);
