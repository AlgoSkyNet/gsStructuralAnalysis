/** @file gsElasticity_Static_XML.cpp

    @brief Static simulations of a solid reading from an XML file

    This file is part of the G+Smo library.

    This Source Code Form is subject to the terms of the Mozilla Public
    License, v. 2.0. If a copy of the MPL was not distributed with this
    file, You can obtain one at http://mozilla.org/MPL/2.0/.

    Author(s): H.M. Verhelst (2019-..., TU Delft)
*/

#include <gismo.h>

#include <gsElasticity/gsGeoUtils.h>
#include <gsElasticity/gsElasticityAssembler.h>
#include <gsElasticity/gsWriteParaviewMultiPhysics.h>

#include <gsStructuralAnalysis/gsStaticNewton.h>


using namespace gismo;

template <class T>
gsMultiPatch<T> BrickDomain(int n, int m, int o, int p, int q ,int r, T L, T B, T H);
template <class T>
gsMultiPatch<T> BrickDomain(int n, int p, T L, T B, T H);

int main (int argc, char** argv)
{
    // Input options
    int numElevate  = 0;
    int numHref     = 0;
    bool plot       = false;
    bool nonlinear  = false;

<<<<<<< HEAD
    int testCase = 0;
=======
    //real_t E_modulus     = 1;
    //real_t PoissonRatio = 0;

    int testCase = 1;
>>>>>>> 027c5a2a

    bool write = false;

    std::string wn("data.csv");
    std::string fn1,fn2,fn3;
    fn1 = "volumes/brick.xml";
    fn2 = "pde/elasticity_brick.xml";
    fn3 = "options/static_solver.xml";

    gsCmdLine cmd("Thin shell plate example.");
    cmd.addInt("r","hRefine",
       "Number of dyadic h-refinement (bisection) steps to perform before solving",
       numHref);
    cmd.addInt("t", "testcase",
        "Test case: 0: clamped-clamped, 1: pinned-pinned, 2: clamped-free",
       testCase);
    cmd.addString( "f", "GEOMfile", "Input XML Geometry file", fn1 );
    cmd.addString( "F", "PDEfile", "Input XML PDE file", fn2 );
    cmd.addInt("e","degreeElevation",
      "Number of degree elevation steps to perform on the Geometry's basis before solving",
      numElevate);
    cmd.addSwitch("nl", "Nonlinear elasticity (otherwise linear)", nonlinear);
    cmd.addSwitch("plot", "Plot result in ParaView format", plot);
    cmd.addSwitch("write", "Write convergence data to file", write);

    try { cmd.getValues(argc,argv); } catch (int rv) { return rv; }

    //! [Read input file]
    gsMultiPatch<> mp, mp_def, deformation;
    gsFileData<> fd;

    if (testCase == 1)
    {
        fn1 = "volumes/brick.xml";
        fn2 = "pde/elasticity_brick.xml";
        fn3 = "options/static_solver.xml";
    }
    gsReadFile<>(fn1, mp);

    // define basis
    gsMultiBasis<> dbasis(mp);

    gsReadFile<>(fn1, mp);
    fd.read(fn2);
    gsInfo << "Loaded file "<< fd.lastPath() <<"\n";

    // Boundary conditions
    gsBoundaryConditions<> bc;
    // fd.getId(20, bc); // id=2: boundary conditions
    fd.getFirst<gsBoundaryConditions<>>(bc);
    bc.setGeoMap(mp);
    gsInfo<<"Boundary conditions:\n"<< bc <<"\n";

    // Loads
    gsFunctionExpr<> bodyForce, pressure;
    fd.getFirst<gsFunctionExpr<>>(bodyForce);
    // fd.getId(21, bodyForce); // id=1: source function
    gsInfo<<"Body force function "<< bodyForce << "\n";

    // Material properties
    gsOptionList assemblerOptions;
    fd.getFirst<gsOptionList>(assemblerOptions);

    for (index_t i = 0; i < numElevate; ++i)
    {
        dbasis.degreeElevate();
        dbasis.uniformRefine();
    }
    for (index_t i = 0; i < numHref; ++i)
        dbasis.uniformRefine();

    gsInfo << "Patches: "<< mp.nPatches() <<", degree: "<< dbasis.minCwiseDegree() <<"\n";
    gsInfo<<mp<<"\n";
    gsInfo << dbasis.basis(0)<<"\n";

    if (plot)
        gsWriteParaview<>( mp_def    , "mp", 1000, true);

    fd.read(fn3);
    gsOptionList solverOptions;
    fd.getFirst<gsOptionList>(solverOptions);


    // plot geometry
    if (plot)
      gsWriteParaview(mp,"mp",1000,true);



    // -----------------------------------------------------------------------------------------------
    // --------------------------------------Solve Static problem-------------------------------------
    // -----------------------------------------------------------------------------------------------

    gsElasticityAssembler<real_t> assembler(mp,dbasis,bc,bodyForce);
    assembler.options().update(assemblerOptions,gsOptionList::addIfUnknown);

    // assembler.options().setReal("YoungsModulus",E_modulus);
    // assembler.options().setReal("PoissonsRatio",PoissonRatio);
    // assembler.options().setInt("MaterialLaw",material_law::hooke);

    gsStopwatch stopwatch,stopwatch2;
    // Define Matrices
    stopwatch.restart();
    stopwatch2.restart();
    real_t time = 0.0;
    real_t totaltime = 0.0;

    std::vector<gsMatrix<> > fixedDofs = assembler.allFixedDofs();
    typedef std::function<gsSparseMatrix<real_t> (gsVector<real_t> const &)>    Jacobian_t;
    typedef std::function<gsVector<real_t> (gsVector<real_t> const &) >         Residual_t;
    // Function for the Jacobian
    Jacobian_t Jacobian = [&time,&stopwatch,&assembler,&fixedDofs](gsVector<real_t> const &x)
    {
      stopwatch.restart();
      assembler.assemble(x,fixedDofs);
      time += stopwatch.stop();

      gsSparseMatrix<real_t> m = assembler.matrix();
      // gsInfo<<"matrix = \n"<<m.toDense()<<"\n";
      return m;
    };
    // Function for the Residual
    Residual_t Residual = [&time,&stopwatch,&assembler,&fixedDofs](gsVector<real_t> const &x)
    {
      stopwatch.restart();
      assembler.assemble(x,fixedDofs);
      gsVector<real_t> result = assembler.rhs();
      time += stopwatch.stop();
      return result; // - lam * force;
    };

    index_t materialLaw = assembler.options().getInt("MaterialLaw");
    assembler.options().setInt("MaterialLaw",material_law::hooke);
    // Assemble linear system to obtain the force vector
    assembler.assemble();
    time += stopwatch.stop();
    gsVector<> Force = assembler.rhs();

    assembler.options().setInt("MaterialLaw",materialLaw);

    //=============================================//
                  // Solving //
    //=============================================//

    gsSparseMatrix<> matrix = assembler.matrix();
    gsVector<> vector = assembler.rhs();

    // Configure Structural Analsysis module
    gsStaticNewton<real_t> staticSolver(matrix,vector,Jacobian,Residual);
    staticSolver.setOptions(solverOptions);

    gsInfo << "Solving...\n";
    // Solve linear problem
    gsVector<> solVector;
    solVector = staticSolver.solveLinear();
    if (nonlinear)
        solVector = staticSolver.solveNonlinear();

    totaltime += stopwatch2.stop();

    if (plot)
    {
      // solution to the nonlinear problem as an isogeometric displacement field
      gsMultiPatch<> displacement;
      assembler.constructSolution(solVector,assembler.allFixedDofs(),displacement);
      gsPiecewiseFunction<> stresses;
      assembler.constructCauchyStresses(displacement,stresses,stress_components::von_mises);

      // constructing an IGA field (geometry + solution)
      gsField<> displacementField(assembler.patches(),displacement);
      gsField<> stressField(assembler.patches(),stresses,true);
      // creating a container to plot all fields to one Paraview file
      std::map<std::string,const gsField<> *> fields;
      fields["Displacement"] = &displacementField;
      fields["von Mises"] = &stressField;
      gsWriteParaviewMultiPhysics(fields,"solutionElasticity",1000,false);
    }

    return 1;
}


template <class T>
gsMultiPatch<T> BrickDomain(int n, int p, T L, T B, T H)
{
  int q = p;
  int r = p;

  int m = n;
  int o = n;
  gsMultiPatch<T> mp = BrickDomain(n, m, o, p, q, r, L, B, H);
  return mp;
}

template <class T>
gsMultiPatch<T> BrickDomain(int n, int m, int o, int p, int q ,int r, T L, T B, T H)
{
  // -------------------------------------------------------------------------
  // --------------------------Make beam geometry-----------------------------
  // -------------------------------------------------------------------------
  int dim = 3; //physical dimension
  gsKnotVector<> kv0;
  kv0.initUniform(0,1,0,p+1,1);
  gsKnotVector<> kv1;
  kv1.initUniform(0,1,0,q+1,1);
  gsKnotVector<> kv2;
  kv2.initUniform(0,1,0,r+1,1);

  for(index_t i = 0; i< n; ++i)
      kv0.uniformRefine();
  for(index_t i = 0; i< m; ++i)
      kv1.uniformRefine();
  for(index_t i = 0; i< o; ++i)
      kv2.uniformRefine();

  // Make basis
  gsTensorBSplineBasis<3,T> basis(kv0,kv1,kv2);

  // Initiate coefficient matrix
  gsMatrix<> coefs(basis.size(),dim);
  // Number of control points needed per component
  size_t len0 = basis.component(0).size();
  size_t len1 = basis.component(1).size();
  size_t len2 = basis.component(2).size();
  // Uniformly distribute control points per component
  gsVector<> coefvec0(len0);
  coefvec0.setLinSpaced(len0,0.0,L);
  gsVector<> coefvec1(basis.component(1).size());
  coefvec1.setLinSpaced(len1,0.0,B);
  gsVector<> coefvec2(basis.component(2).size());
  coefvec2.setLinSpaced(len2,0.0,H);

  // Define a matrix with ones
  gsVector<> temp(len0);
  temp.setOnes();
  for (index_t l = 0; l < len2; l++)
    {
        for (index_t k = 0; k < len1; k++)
        {
            index_t offset = l*len0*len1;
            // First column contains x-coordinates (length)
            coefs.col(0).segment(k*len0+offset,len0) = coefvec0;
            // Second column contains y-coordinates (width)
            coefs.col(1).segment(k*len0+offset,len0) = temp*coefvec1.at(k);

            coefs.col(2).segment(k*len0+offset,len0) = temp*coefvec2.at(l);
        }
    }
  // gsInfo<<"\n"<<coefs<<"\n";
  // Create gsGeometry-derived object for the patch
  gsTensorBSpline<3,real_t> shape(basis,coefs);

  gsMultiPatch<T> mp;
  mp.addPatch(shape);
  mp.addAutoBoundaries();

  return mp;
}<|MERGE_RESOLUTION|>--- conflicted
+++ resolved
@@ -35,14 +35,7 @@
     bool plot       = false;
     bool nonlinear  = false;
 
-<<<<<<< HEAD
-    int testCase = 0;
-=======
-    //real_t E_modulus     = 1;
-    //real_t PoissonRatio = 0;
-
     int testCase = 1;
->>>>>>> 027c5a2a
 
     bool write = false;
 
