/** @file gsThinShell_ArcLength.cpp

    @brief Code for the arc-length method of a shell based on loads

    This file is part of the G+Smo library.

    This Source Code Form is subject to the terms of the Mozilla Public
    License, v. 2.0. If a copy of the MPL was not distributed with this
    file, You can obtain one at http://mozilla.org/MPL/2.0/.

    Author(s): H.M. Verhelst (2019-..., TU Delft)
*/

#include <gismo.h>

#include <gsKLShell/gsThinShellAssembler.h>
#include <gsKLShell/getMaterialMatrix.h>

#include <gsStructuralAnalysis/gsALMBase.h>
#include <gsStructuralAnalysis/gsALMLoadControl.h>
#include <gsStructuralAnalysis/gsALMRiks.h>
#include <gsStructuralAnalysis/gsALMCrisfield.h>

using namespace gismo;

template <class T>
gsMultiPatch<T> RectangularDomain(int n, int m, int p, int q, T L, T B, bool clamped = false, T offset = 0.1);
template <class T>
gsMultiPatch<T> RectangularDomain(int n, int p, T L, T B, bool clamped = false, T offset = 0.1);

template <class T>
gsMultiPatch<T> Rectangle(T L, T B);

template <class T>
gsMultiPatch<T> AnnularDomain(int n, int p, T R1, T R2);
template <class T>
gsMultiPatch<T> FrustrumDomain(int n, int p, T R1, T R2, T h);

template <class T>
void addClamping(gsMultiPatch<T> &mp, index_t patch, std::vector<boxSide> sides, T offset);

void writeToCSVfile(std::string name, gsMatrix<> matrix)
{
    std::ofstream file(name.c_str());
    for(int  i = 0; i < matrix.rows(); i++){
        for(int j = 0; j < matrix.cols(); j++){
           std::string str = std::to_string(matrix(i,j));
           if(j+1 == matrix.cols()){
               file<<str;
           }else{
               file<<str<<',';
           }
        }
        file<<'\n';
    }
  }

template <class T>
void initStepOutput( const std::string name, const gsMatrix<T> & points);

template <class T>
void writeStepOutput(const gsALMBase<T> * arcLength, const gsMultiPatch<T> & deformation, const std::string name, const gsMatrix<T> & points, const index_t extreme=-1, const index_t kmax=100);

void initSectionOutput( const std::string dirname, bool undeformed=false);

template <class T>
void writeSectionOutput(const gsMultiPatch<T> & mp, const std::string dirname, const index_t coordinate=0, const T coordVal=0.0, const index_t N=100, bool undeformed=false);

int main (int argc, char** argv)
{
    // Input options
    int numElevate    = 1;
    int numHref       = 1;
    bool plot         = false;
    bool stress       = false;
    bool membrane     = false;
    bool SingularPoint= false;
    bool quasiNewton  = false;
    int quasiNewtonInt= -1;
    bool adaptive     = false;
    int step          = 10;
    int method        = 2; // (0: Load control; 1: Riks' method; 2: Crisfield's method; 3: consistent crisfield method; 4: extended iterations)
    bool symmetry     = false;
    bool deformed     = false;

    real_t thickness  = 1e-3;
    real_t E_modulus  = 1;
    real_t PoissonRatio = 0;
    real_t Density    = 1e0;
    real_t tau        = 1e4;

    index_t Compressibility = 0;
    index_t material  = 0;
    real_t Ratio      = 7.0;
    bool composite = false;
    index_t impl = 1; // 1= analytical, 2= generalized, 3= spectral

    real_t eta        = 0;
    real_t Spring     = 0;

    real_t relax      = 1.0;

    int testCase      = 0;

    int result        = 0;

    bool write        = false;
    bool crosssection = false;

    bool MIP = false;

    index_t maxit     = 20;

    // Arc length method options
    real_t dL         = 0; // General arc length
    real_t dLb        = 0.5; // Ard length to find bifurcation
    real_t tol        = 1e-6;
    real_t tolU       = 1e-6;
    real_t tolF       = 1e-3;

    std::string wn("data.csv");

    std::string assemberOptionsFile("options/solver_options.xml");

    gsCmdLine cmd("Arc-length analysis for thin shells.");
    cmd.addString( "f", "file", "Input XML file for assembler options", assemberOptionsFile );

    cmd.addInt("t", "testcase", "Test case: 0: clamped-clamped, 1: pinned-pinned, 2: clamped-free", testCase);

    cmd.addInt("r","hRefine", "Number of dyadic h-refinement (bisection) steps to perform before solving", numHref);
    cmd.addInt("e","degreeElevation", "Number of degree elevation steps to perform on the Geometry's basis before solving", numElevate);
    cmd.addInt( "M", "Material", "Material law",  material );
    cmd.addReal("C", "MaterialRatio", "Material Ratio",  Ratio );
    cmd.addInt( "c", "Compressibility", "1: compressible, 0: incompressible",  Compressibility );
    cmd.addInt( "I", "Implementation", "Implementation: 1= analytical, 2= generalized, 3= spectral",  impl );
    cmd.addSwitch("composite", "Composite material", composite);

    cmd.addReal("T","hdim", "thickness of the plate", thickness);

    cmd.addReal("S","spring", "Nondimensional Spring Stiffness (case 2 and 3 only!)", eta);

    cmd.addInt("m","Method", "Arc length method; 1: Crisfield's method; 2: RIks' method.", method);
    cmd.addReal("L","dLb", "arc length", dLb);
    cmd.addReal("l","dL", "arc length after bifurcation", dL);
    cmd.addReal("A","relaxation", "Relaxation factor for arc length method", relax);

    cmd.addReal("F","factor", "factor for bifurcation perturbation", tau);
    cmd.addInt("q","QuasiNewtonInt","Use the Quasi Newton method every INT iterations",quasiNewtonInt);
    cmd.addInt("N", "maxsteps", "Maximum number of steps", step);

    cmd.addSwitch("adaptive", "Adaptive length ", adaptive);
    cmd.addSwitch("bifurcation", "Compute singular points and bifurcation paths", SingularPoint);
    cmd.addSwitch("quasi", "Use the Quasi Newton method", quasiNewton);
    cmd.addSwitch("plot", "Plot result in ParaView format", plot);
    cmd.addSwitch("stress", "Plot stress in ParaView format", stress);
    cmd.addSwitch("cross", "Write cross-section to file", crosssection);
    cmd.addSwitch("membrane", "Use membrane model (no bending)", membrane);
    cmd.addSwitch("symmetry", "Use symmetry boundary condition (different per problem)", symmetry);
    cmd.addSwitch("deformed", "plot on deformed shape", deformed);
    cmd.addSwitch("write", "write to file", write);
    cmd.addSwitch("MIP", "Use mixed integration point method", MIP);

    try { cmd.getValues(argc,argv); } catch (int rv) { return rv; }

    gsFileData<> fd(assemberOptionsFile);
    gsOptionList opts;
    fd.getFirst<gsOptionList>(opts);

    gsMultiPatch<> mp;
    real_t aDim;
    real_t bDim;

    if (dL==0)
    {
      dL = dLb;
    }

    /*
      Case 0: Simply supported beam under compressive load                  --- Validation settings: -L 1eX -l 1eX -M 14 -N 500 -r X -e X
      Case 1: Clamped beam under compressive load                           --- Validation settings: -L 1eX -l 1eX -M 14 -N 500 -r X -e X
    */
    if (testCase==0 || testCase==1)
    {
      E_modulus = 1e8;
      thickness = 0.005313292845913*2;
      PoissonRatio = 0.0;
      aDim = 1.0;
      bDim = 0.1;
      real_t EI = 1.0/12.0*(bDim*math::pow(thickness,3))*E_modulus;
      Spring = math::pow(eta/aDim,4)*EI/bDim;
      mp = RectangularDomain(numHref, 0, numElevate+2, 2, aDim, bDim);
      gsInfo<<"S = "<<Spring<<"; eta = "<<eta<<"\n";
    }
    /*
      Case 2: Clamped beam (left) under vertical end load                   --- Validation settings: -L 5e-1 -M 0 -N 10 -r 2 -e 1 (--plot --write -q 5)
                                                                                Fig 3b from: Pagani, A., & Carrera, E. (2018). Unified formulation of geometrically nonlinear refined beam theories. Mechanics of Advanced Materials and Structures, 25(1), 15–31. https://doi.org/10.1080/15376494.2016.1232458
      Case 3: Clamped beam (left) under horizontal compressive end load     --- Validation settings: -L 5e-5 -l 1e-1 -M 0 -N 100 -r 4 -e 2
                                                                                Fig 5  from: Pagani, A., & Carrera, E. (2018). Unified formulation of geometrically nonlinear refined beam theories. Mechanics of Advanced Materials and Structures, 25(1), 15–31. https://doi.org/10.1080/15376494.2016.1232458
    */
    else if (testCase==2 || testCase==3)
    {
      E_modulus = 75e6;
      thickness = 0.01;
      PoissonRatio = 0.0;
      aDim = 1.0;
      bDim = 0.01;
      mp = RectangularDomain(numHref, 0, numElevate+2, 2, aDim, bDim);
    }
    /*
      Case 4: Uniaxial tension of a square plate                            --- Validation settings: -L 1eX -l 1eX -M 14 -N 500 -r X -e X
              (bottom boundary fixed in Y, left boundary fixed in X, right boundary normal load)
      Case 5: Biaxial tension of a square plate                             --- Validation settings: -L 1eX -l 1eX -M 14 -N 500 -r X -e X
              (bottom boundary fixed in Y, left boundary fixed in X, right and top boundaries normal load)
    */
    else if (testCase==4 || testCase==5)
    {
      aDim = 1.0;
      bDim = 1.0;
      real_t mu = 1.5e6;
      thickness = 0.001;
      if (!Compressibility)
        PoissonRatio = 0.5;
      else
        PoissonRatio = 0.45;
      E_modulus = 2*mu*(1+PoissonRatio);
      // PoissonRatio = 0;
      mp = RectangularDomain(numHref, numElevate+2, aDim, bDim);

      gsInfo<<"mu = "<<E_modulus / (2 * (1 + PoissonRatio))<<"\n";
    }
    /*
      Case 6: Constrained tension (see Roohbakhshan2017)
    */
    else if (testCase==6)
    {
      aDim = 10.0e-3;
      bDim = 10.0e-3;
      real_t mu = 10e3;
      thickness = 0.25e-3;
      if ((!Compressibility) && (material!=0))
        PoissonRatio = 0.5;
      else
        PoissonRatio = 0.45;

      if (material==2 || material==12)
        mu = 10e3;
      else if (material==3 || material==13)
        mu = 30e3;

      E_modulus = 2*mu*(1+PoissonRatio);

      Ratio = 0.5;

      mp = RectangularDomain(numHref, numElevate+2, aDim/2., bDim/2.);
    }
    /*
      Case 7: Constrained tension (Chopin2019)
      Chopin, J., Panaitescu, A., & Kudrolli, A. (2018). Corner singularities and shape of stretched elastic sheets. Physical Review E, 98(4), 043003. https://doi.org/10.1103/PhysRevE.98.043003Chopin, J., Panaitescu, A., & Kudrolli, A. (2018). Corner singularities and shape of stretched elastic sheets. Physical Review E, 98(4), 043003. https://doi.org/10.1103/PhysRevE.98.043003
    */
    else if (testCase == 7)
    {
      E_modulus = 1;
      thickness = 0.15;
      if (!Compressibility)
        PoissonRatio = 0.5;
      else
        PoissonRatio = 0.45;

      E_modulus = 1;

      bDim = thickness / 1.9e-3;
      aDim = 2*bDim;

      // Ratio = 2.5442834138486314;
      Ratio = 0.5;

      mp = Rectangle(aDim, bDim);

      for(index_t i = 0; i< numElevate; ++i)
        mp.patch(0).degreeElevate();    // Elevate the degree

      // h-refine
      for(index_t i = 0; i< numHref; ++i)
        mp.patch(0).uniformRefine();
    }
    /*
      Case 8: Balloon subject to increasing internal pressure               --- Validation settings: -L 1eX -l 1eX -M 14 -N 500 -r X -e X
    */
    else if (testCase == 8)
    {
        thickness = 0.1;
        real_t mu = 4.225e5;
        if (!Compressibility)
          PoissonRatio = 0.5;
        else
          PoissonRatio = 0.45;
        E_modulus = 2*mu*(1+PoissonRatio);
        gsReadFile<>("surface/eighth_sphere.xml", mp);

        for(index_t i = 0; i< numElevate; ++i)
          mp.patch(0).degreeElevate();    // Elevate the degree

        // h-refine
        for(index_t i = 0; i< numHref; ++i)
          mp.patch(0).uniformRefine();
    }
    /*
      Case 9: Frustrum with constrained top boundary                          --- Validation settings: -L 1eX -l 1eX -M 14 -N 500 -r X -e X
      Case 10: Frustrum with unconstrained top boundary                        --- Validation settings: -L 1eX -l 1eX -M 14 -N 500 -r X -e X
    */
    else if (testCase == 9 || testCase == 10)
    {
        thickness = 0.1;
        real_t mu = 4.225;
        PoissonRatio = 0.5;
        E_modulus = 2*mu*(1+PoissonRatio);
        // gsReadFile<>("quarter_frustrum.xml", mp);

        // R1 is radius on bottom, R2 is radius on top
        mp = FrustrumDomain(numHref,numElevate+2,2.0,1.0,1.0);
    }
    /*
      Half cylinder compressed from one side (see Kiendl2015)
    */
    else if (testCase == 11)
    {
        thickness = 2e-3;
        PoissonRatio = 0.4;
        E_modulus = 168e9; // GPa
        gsReadFile<>("surface/half_cylinder.xml", mp);
        Ratio = 4;

        for(index_t i = 0; i< numElevate; ++i)
          mp.patch(0).degreeElevate();    // Elevate the degree

        // h-refine
        for(index_t i = 0; i< numHref; ++i)
          mp.patch(0).uniformRefine();
    }
    /*
        Shallow scordelis loo roof
     */
    else if (testCase==12 || testCase==13 || testCase==14)
    {
      // thickness = 0.5*2.286;
      // E_modulus = 3102.75e2;
      // PoissonRatio = 0.3;

      if (testCase==12)
        thickness = 6.35;
      if (testCase==13)
        thickness = 12.7;
      if (testCase==14)
        thickness = 16.75;

      E_modulus = 3102.75;
      PoissonRatio = 0.3;

      gsReadFile<>("surface/scordelis_lo_roof_shallow.xml", mp);

      for(index_t i = 0; i< numElevate; ++i)
        mp.patch(0).degreeElevate();    // Elevate the degree

      // h-refine
      for(index_t i = 0; i< numHref; ++i)
        mp.patch(0).uniformRefine();
    }
    // /*
    //     Case 15: Lifted circular ring with slit
    //  */
    // else if (testCase==15)
    // {
    //   thickness = 3;
    //   E_modulus = 21e6;
    //   PoissonRatio = 0.0;
    //   gsReadFile<>("planar/circle_strip.xml", mp);
    //   mp.embed(3);

    //   for(index_t i = 0; i< numElevate; ++i)
    //     mp.patch(0).degreeElevate();    // Elevate the degree

    //   // h-refine
    //   for(index_t i = 0; i< numHref; ++i)
    //     mp.patch(0).uniformRefine();
    // }

    gsMultiBasis<> dbasis(mp);
    gsInfo<<"Basis (patch 0): "<< mp.patch(0).basis() << "\n";

    gsDebugVar(mp.patch(0).coefs());

    // Boundary conditions
    gsBoundaryConditions<> BCs;
    BCs.setGeoMap(mp);
    gsPointLoads<real_t> pLoads = gsPointLoads<real_t>();

    // Initiate Surface forces
    std::string tx("0");
    std::string ty("0");
    std::string tz("0");

    gsVector<> tmp(mp.targetDim());
    gsVector<> neu(mp.targetDim());
    tmp.setZero();
    neu.setZero();
    gsConstantFunction<> neuData(neu,mp.targetDim());

    // Unscaled load
    real_t Load = 0;

    std::string output = "solution";
    std::string dirname = "ArcLengthResults";
    real_t pressure = 0.0;
    gsVector<> foundation(3);
    foundation<<0,0,Spring;

    gsMatrix<> writePoints(2,3);
    writePoints.col(0)<< 0.0,0.5;
    writePoints.col(1)<< 0.5,0.5;
    writePoints.col(2)<< 1.0,0.5;
    index_t cross_coordinate = -1;
    real_t cross_val = 0.0;

    if (testCase == 0)
    {
        GISMO_ASSERT(mp.targetDim()==3,"Geometry must be surface (targetDim=3)!");
        // Pinned-Pinned
        tmp << 1e-1, 0, 0;
        neuData.setValue(tmp,3);
        // // Clamped-Clamped
        BCs.addCondition(boundary::west, condition_type::neumann, &neuData ); // unknown 0 - x
        BCs.addCondition(boundary::west, condition_type::dirichlet, 0, 0, false, 1 ); // unknown 1 - y
        BCs.addCondition(boundary::west, condition_type::dirichlet, 0, 0, false, 2 ); // unknown 2 - z

        BCs.addCondition(boundary::east, condition_type::dirichlet, 0, 0, false, 0 ); // unknown 0 - x
        BCs.addCondition(boundary::east, condition_type::dirichlet, 0, 0, false, 1 ); // unknown 1 - y
        BCs.addCondition(boundary::east, condition_type::dirichlet, 0, 0, false, 2 ); // unknown 2 - z

        // dL =  1e-2;
        // dLb = 1e-4;
        // tol = 1e-3;

        dirname = dirname + "/Beam_pinned-pinned";
        output =  "solution";
        wn = output + "data.txt";
        SingularPoint = true;
    }
    else if (testCase == 1)
    {
        GISMO_ASSERT(mp.targetDim()==3,"Geometry must be surface (targetDim=3)!");
        real_t Area = bDim*thickness;
        real_t EA = E_modulus*Area;
        Load = EA*1e-6;
        tmp << Load, 0, 0;

        // tmp << 0, 0, Load;
        neuData.setValue(tmp,3);
        // // Clamped-Clamped
        BCs.addCondition(boundary::west, condition_type::neumann, &neuData ); // unknown 0 - x
        BCs.addCondition(boundary::west, condition_type::dirichlet, 0, 0, false, 1 ); // unknown 1 - y
        BCs.addCondition(boundary::west, condition_type::dirichlet, 0, 0, false, 2 ); // unknown 2 - z

        BCs.addCondition(boundary::south, condition_type::dirichlet, 0, 0, false, 1 ); // unknown 1 - y
        BCs.addCondition(boundary::north, condition_type::dirichlet, 0, 0, false, 1 ); // unknown 1 - y

        BCs.addCondition(boundary::east, condition_type::dirichlet, 0, 0, false, 0 ); // unknown 0 - x
        BCs.addCondition(boundary::east, condition_type::dirichlet, 0, 0, false, 1 ); // unknown 1 - y
        BCs.addCondition(boundary::east, condition_type::dirichlet, 0, 0, false, 2 ); // unknown 2 - z

        BCs.addCondition(boundary::east, condition_type::clamped, 0, 0, false, 2 );
        BCs.addCondition(boundary::west, condition_type::clamped, 0, 0, false, 2 );

        // dL =  1e-3;
        // dLb = 1e-3;

        dirname = dirname + "/Beam_clamped-clamped";
        output =  "solution";
        wn = output + "data.txt";
        SingularPoint = true;
    }
    else if (testCase == 2)
    {
        GISMO_ASSERT(mp.targetDim()==3,"Geometry must be surface (targetDim=3)!");
      BCs.addCondition(boundary::west, condition_type::dirichlet, 0, 0, false, 0 ); // unknown 0 - x
      BCs.addCondition(boundary::west, condition_type::dirichlet, 0, 0, false, 1 ); // unknown 1 - y
      BCs.addCondition(boundary::west, condition_type::dirichlet, 0, 0, false, 2 ); // unknown 2 - z

      BCs.addCondition(boundary::west, condition_type::clamped, 0, 0, false, 2 );

      Load = 1e-4;
      gsVector<> point(2);
      gsVector<> load (3);
      point<< 1.0, 0.5 ;
      load << 0.0, 0.0, Load ;
      pLoads.addLoad(point, load, 0 );

      // dL =  1e-3;
      // dLb = 2e0;

      dirname = dirname + "/Beam_clamped-verticalLoad";
      output =  "solution";
      wn = output + "data.txt";
      SingularPoint = false;
    }
    else if (testCase == 3)
    {
      GISMO_ASSERT(mp.targetDim()==3,"Geometry must be surface (targetDim=3)!");
      BCs.addCondition(boundary::west, condition_type::dirichlet, 0, 0, false, 0 ); // unknown 0 - x
      BCs.addCondition(boundary::west, condition_type::dirichlet, 0, 0, false, 1 ); // unknown 1 - y
      BCs.addCondition(boundary::west, condition_type::dirichlet, 0, 0, false, 2 ); // unknown 2 - z

      BCs.addCondition(boundary::west, condition_type::clamped, 0, 0, false, 2 );

      BCs.addCondition(boundary::south, condition_type::dirichlet, 0, 0, false, 1 ); // unknown 1 - y
      BCs.addCondition(boundary::north, condition_type::dirichlet, 0, 0, false, 1 ); // unknown 1 - y

      Load = 1e-1;

      // dL =  3e-0;
      // dLb = 0.8e-4;

      Load = 1e-1;
      gsVector<> point(2);
      gsVector<> load (3);
      point<< 1.0, 0.5 ;
      load << -Load, 0.0, 0.0 ;
      pLoads.addLoad(point, load, 0 );

      dirname = dirname + "/Beam_clamped-horizontalLoad";
      output =  "solution";
      wn = output + "data.txt";
      SingularPoint = true;
    }
    else if (testCase == 4) // Uniaxial tension; use with hyperelastic material model!
    {
      GISMO_ASSERT(mp.targetDim()==3,"Geometry must be surface (targetDim=3)!");
      BCs.addCondition(boundary::west, condition_type::dirichlet, 0, 0, false, 0 ); // unknown 0 - x
      BCs.addCondition(boundary::west, condition_type::dirichlet, 0, 0, false, 2 ); // unknown 2 - z

      BCs.addCondition(boundary::east, condition_type::collapsed, 0, 0, false, 0 ); // unknown 1 - y
      BCs.addCondition(boundary::east, condition_type::dirichlet, 0, 0, false, 2 ); // unknown 2 - z.


      BCs.addCondition(boundary::south, condition_type::dirichlet, 0, 0, false, 1 ); // unknown 1 - y
      BCs.addCondition(boundary::south, condition_type::dirichlet, 0, 0, false, 2 ); // unknown 1 - y
      BCs.addCondition(boundary::north, condition_type::dirichlet, 0, 0, false, 2 ); // unknown 1 - y

      Load = 1e0;
      gsVector<> point(2);
      gsVector<> load (3);
      point<< 1.0, 0.5 ;
      load << Load,0.0, 0.0;
      pLoads.addLoad(point, load, 0 );

      dirname = dirname + "/UniaxialTension";
      output =  "solution";
      wn = output + "data.txt";
      SingularPoint = true;
    }
    else if (testCase == 5) // Bi-axial tension; use with hyperelastic material model!
    {
      GISMO_ASSERT(mp.targetDim()==3,"Geometry must be surface (targetDim=3)!");
      BCs.addCondition(boundary::west, condition_type::dirichlet, 0, 0, false, 0 ); // unknown 0 - x
      BCs.addCondition(boundary::west, condition_type::dirichlet, 0, 0, false, 2 ); // unknown 2 - z

      BCs.addCondition(boundary::east, condition_type::collapsed, 0, 0, false, 0 ); // unknown 1 - y
      BCs.addCondition(boundary::east, condition_type::dirichlet, 0, 0, false, 2 ); // unknown 2 - z.

      BCs.addCondition(boundary::north, condition_type::collapsed, 0, 0, false, 1 ); // unknown 1 - y
      BCs.addCondition(boundary::north, condition_type::dirichlet, 0, 0, false, 2 ); // unknown 2 - z.

      BCs.addCondition(boundary::south, condition_type::dirichlet, 0, 0, false, 1 ); // unknown 1 - y
      BCs.addCondition(boundary::south, condition_type::dirichlet, 0, 0, false, 2 ); // unknown 1 - y

      real_t load_factor = 1;
      Load = 1e0;
      gsVector<> point(2);
      gsVector<> load (3);
      point<< 1.0, 0.5 ;
      load << Load,0.0, 0.0;
      pLoads.addLoad(point, load, 0 );

      point<< 0.5, 1.0 ;
      load << 0.0, Load/load_factor, 0.0;
      pLoads.addLoad(point, load, 0 );

      dirname = dirname + "/BiaxialTension";
      output =  "solution";
      wn = output + "data.txt";
      SingularPoint = true;
    }
    // else if (testCase == 6) //???
    // {
    //   GISMO_ASSERT(mp.targetDim()==3,"Geometry must be surface (targetDim=3)!");
    //   BCs.addCondition(boundary::north, condition_type::dirichlet, 0, 0, false, 0 ); // unknown 1 - x
    //   BCs.addCondition(boundary::north, condition_type::dirichlet, 0, 0, false, 1 ); // unknown 1 - x
    //   BCs.addCondition(boundary::north, condition_type::dirichlet, 0, 0, false, 2 ); // unknown 1 - x

    //   BCs.addCondition(boundary::east,  condition_type::dirichlet, 0, 0, false, 0 ); // unknown 1 - x
    //   BCs.addCondition(boundary::east,  condition_type::dirichlet, 0, 0, false, 1 ); // unknown 1 - x
    //   BCs.addCondition(boundary::east,  condition_type::dirichlet, 0, 0, false, 2 ); // unknown 1 - x

    //   BCs.addCondition(boundary::south, condition_type::dirichlet, 0, 0, false, 1 ); // unknown 1 - x
    //   BCs.addCondition(boundary::south, condition_type::clamped,   0, 0, false, 2 ); // unknown 1 - x

    //   BCs.addCondition(boundary::west,  condition_type::dirichlet, 0, 0, false, 0 ); // unknown 1 - x
    //   BCs.addCondition(boundary::west,  condition_type::clamped,   0, 0, false, 2 ); // unknown 1 - x

    //   pressure = 1.0;

    //   dirname = dirname + "/" + "Case" + std::to_string(testCase);
    //   output =  "solution";
    //   wn = output + "data.txt";
    //   SingularPoint = false;

    //   writePoints.resize(2,3);
    //   writePoints.col(0)<< 0.0,0.5;
    //   writePoints.col(1)<< 0.5,0.5;
    //   writePoints.col(2)<< 1.0,0.5;
    // }
    else if (testCase == 6 || testCase == 7) // Uniaxial tension with fixed ends
    {
      GISMO_ASSERT(mp.targetDim()==3,"Geometry must be surface (targetDim=3)!");
      for (index_t i=0; i!=3; ++i)
      {
         BCs.addCondition(boundary::west, condition_type::dirichlet, 0, 0, false, i ); // unknown 2 - z
      }
      BCs.addCondition(boundary::north, condition_type::dirichlet, 0, 0, false, 2 ); // unknown 2 - z
      BCs.addCondition(boundary::south, condition_type::dirichlet, 0, 0, false, 2 ); // unknown 2 - z

      BCs.addCondition(boundary::east, condition_type::dirichlet, 0, 0 ,false,1);
      BCs.addCondition(boundary::east, condition_type::dirichlet, 0, 0 ,false,2);
      BCs.addCondition(boundary::east, condition_type::collapsed, 0, 0 ,false,0);

      gsVector<> point(2); point<< 1.0, 0.5 ;
      gsVector<> load (3); load << 0.1, 0.0, 0.0 ;
      pLoads.addLoad(point, load, 0 );

      real_t alpha, beta;
      alpha = bDim/thickness;
      beta = aDim/bDim;
      dirname = dirname + "/" + "Tension_-r" + std::to_string(numHref) + "-e" + std::to_string(numElevate) + "-M" + std::to_string(material) + "-c" + std::to_string(Compressibility) + "-alpha" + std::to_string(alpha) + "-beta" + std::to_string(beta);
      output =  "solution";
      wn = output + "data.txt";

      cross_coordinate = 1;
      cross_val = 1.0;
    }
    else if (testCase == 8)
    {
      GISMO_ASSERT(mp.targetDim()==3,"Geometry must be surface (targetDim=3)!");
      BCs.addCondition(boundary::south, condition_type::dirichlet, 0, 0, false, 0 ); // unknown 2 - z
      BCs.addCondition(boundary::south, condition_type::dirichlet, 0, 0, false, 1 ); // unknown 2 - z

      BCs.addCondition(boundary::north, condition_type::dirichlet, 0, 0, false, 2 ); // unknown 2 - z


      // Symmetry in x-direction:
      BCs.addCondition(boundary::east, condition_type::dirichlet, 0, 0, false, 0 );
      BCs.addCondition(boundary::east, condition_type::clamped, 0, 0, false, 1 );
      BCs.addCondition(boundary::east, condition_type::clamped, 0, 0, false, 2 );

      // Symmetry in y-direction:
      BCs.addCondition(boundary::west, condition_type::clamped, 0, 0, false, 0 );
      BCs.addCondition(boundary::west, condition_type::dirichlet, 0, 0, false, 1 );
      BCs.addCondition(boundary::west, condition_type::clamped, 0, 0, false, 2 );

      // Pressure
      pressure = 1e3;
      maxit = 50;

      dirname = dirname + "/" + "Balloon";
      output =  "solution";
      wn = output + "data.txt";
    }
    else if (testCase == 9)
    {
      GISMO_ASSERT(mp.targetDim()==3,"Geometry must be surface (targetDim=3)!");
      Load = -1;
      neu << 0, 0, Load;
      neuData.setValue(neu,3);

      BCs.addCondition(boundary::north, condition_type::neumann, &neuData );
      BCs.addCondition(boundary::north, condition_type::dirichlet, 0, 0, false, 0 ); // unknown 2 - z
      BCs.addCondition(boundary::north, condition_type::dirichlet, 0, 0, false, 1 ); // unknown 2 - z
      BCs.addCondition(boundary::north, condition_type::collapsed, 0, 0, false, 2 ); // unknown 1 - y

      BCs.addCondition(boundary::south, condition_type::dirichlet, 0, 0, false, 0 ); // unknown 0 - x
      BCs.addCondition(boundary::south, condition_type::dirichlet, 0, 0, false, 1 ); // unknown 1 - y
      BCs.addCondition(boundary::south, condition_type::dirichlet, 0, 0, false, 2 ); // unknown 2 - z

      // Symmetry in x-direction:
      BCs.addCondition(boundary::east, condition_type::dirichlet, 0, 0, false, 0 );
      BCs.addCondition(boundary::east, condition_type::clamped, 0, 0, false, 1 );
      BCs.addCondition(boundary::east, condition_type::clamped, 0, 0, false, 2 );

      // Symmetry in y-direction:
      BCs.addCondition(boundary::west, condition_type::clamped, 0, 0, false, 0 );
      BCs.addCondition(boundary::west, condition_type::dirichlet, 0, 0, false, 1 );
      BCs.addCondition(boundary::west, condition_type::clamped, 0, 0, false, 2 );

      dirname = dirname + "/" + "Frustrum_-r=" + std::to_string(numHref) + "-e" + std::to_string(numElevate) + "-M" + std::to_string(material) + "_solution";
      output =  "solution";
      wn = output + "data.txt";

      writePoints.resize(2,3);
      writePoints.col(0)<<0.0,1.0;
      writePoints.col(1)<<0.5,1.0;
      writePoints.col(2)<<1.0,1.0;
    }
    else if (testCase == 10)
    {
      GISMO_ASSERT(mp.targetDim()==3,"Geometry must be surface (targetDim=3)!");
      Load = -1;
      neu << 0, 0, Load;
      neuData.setValue(neu,3);

      BCs.addCondition(boundary::north, condition_type::neumann, &neuData );
      // BCs.addCondition(boundary::north, condition_type::dirichlet, 0, 0, false, 0 ); // unknown 2 - z
      // BCs.addCondition(boundary::north, condition_type::dirichlet, 0, 0, false, 1 ); // unknown 2 - z
      BCs.addCondition(boundary::north, condition_type::collapsed, 0, 0, false, 2 ); // unknown 1 - y

      BCs.addCondition(boundary::south, condition_type::dirichlet, 0, 0, false, 0 ); // unknown 0 - x
      BCs.addCondition(boundary::south, condition_type::dirichlet, 0, 0, false, 1 ); // unknown 1 - y
      BCs.addCondition(boundary::south, condition_type::dirichlet, 0, 0, false, 2 ); // unknown 2 - z

      // Symmetry in x-direction:
      BCs.addCondition(boundary::east, condition_type::dirichlet, 0, 0, false, 0 );
      BCs.addCondition(boundary::east, condition_type::clamped, 0, 0, false, 1 );
      BCs.addCondition(boundary::east, condition_type::clamped, 0, 0, false, 2 );

      // Symmetry in y-direction:
      BCs.addCondition(boundary::west, condition_type::clamped, 0, 0, false, 0 );
      BCs.addCondition(boundary::west, condition_type::dirichlet, 0, 0, false, 1 );
      BCs.addCondition(boundary::west, condition_type::clamped, 0, 0, false, 2 );

      dirname = dirname + "/" + "Frustrum2_-r=" + std::to_string(numHref) + "-e" + std::to_string(numElevate) + "-M" + std::to_string(material) + "_solution";
      output = "solution";
      wn = output + "data.txt";

      writePoints.resize(2,3);
      writePoints.col(0)<<0.0,1.0;
      writePoints.col(1)<<0.5,1.0;
      writePoints.col(2)<<1.0,1.0;
    }
    else if (testCase == 11)
    {
      GISMO_ASSERT(mp.targetDim()==3,"Geometry must be surface (targetDim=3)!");
      Load = -1;
      neu << 0, 0, Load;
      neuData.setValue(neu,3);

      BCs.addCondition(boundary::north, condition_type::neumann, &neuData );
      BCs.addCondition(boundary::north, condition_type::dirichlet, 0, 0, false, 1 );
      BCs.addCondition(boundary::north, condition_type::clamped, 0, 0, false, 2 );

      BCs.addCondition(boundary::east, condition_type::dirichlet, 0, 0, false, 0 );
      BCs.addCondition(boundary::east, condition_type::clamped, 0, 0, false, 2 );

      BCs.addCondition(boundary::south, condition_type::dirichlet, 0, 0, false, 0 );
      BCs.addCondition(boundary::south, condition_type::dirichlet, 0, 0, false, 1 );
      BCs.addCondition(boundary::south, condition_type::dirichlet, 0, 0, false, 2 );
      BCs.addCondition(boundary::south, condition_type::clamped, 0, 0, false, 2 );

      dirname = dirname + "/" + "Cylinder-r=" + std::to_string(numHref) + "-e" + std::to_string(numElevate) + "-M" + std::to_string(material) + "_solution";
      output =  "solution";
      wn = output + "data.txt";
      SingularPoint = false;

      writePoints.resize(2,3);
      writePoints.col(0)<<0.0,1.0;
      writePoints.col(1)<<0.5,1.0;
      writePoints.col(2)<<1.0,1.0;

      cross_coordinate = 0; // Constant on x-axis
      cross_val = 1.0; // parametric value x=1.0; this corresponds with the symmetry edge
    }
    else if (testCase == 12 || testCase == 13 || testCase == 14)
    {
      GISMO_ASSERT(mp.targetDim()==3,"Geometry must be surface (targetDim=3)!");
      // Diaphragm conditions
      BCs.addCondition(boundary::north, condition_type::dirichlet, 0, 0, false, 0 ); // unknown 0 - x
      BCs.addCondition(boundary::north, condition_type::dirichlet, 0, 0, false, 1 ); // unknown 1 - y
      BCs.addCondition(boundary::north, condition_type::dirichlet, 0, 0, false, 2 ); // unknown 2 - z
      // BCs.addCornerValue(boundary::southwest, 0.0, 0, 0); // (corner,value, patch, unknown)
      BCs.addCondition(boundary::south, condition_type::dirichlet, 0, 0, false, 0 ); // unknown 0 - x
      BCs.addCondition(boundary::south, condition_type::dirichlet, 0, 0, false, 1 ); // unknown 1 - y
      BCs.addCondition(boundary::south, condition_type::dirichlet, 0, 0, false, 2 ); // unknown 2 - z

      Load = -1e1;
      // Point loads
      gsVector<> point(2);
      gsVector<> load (3);
      point<< 0.5, 0.5 ;
      load << 0.0, 0.0, Load ;
      pLoads.addLoad(point, load, 0 );

      dirname = dirname + "/" +  "Roof_t="+ std::to_string(thickness) + "-r=" + std::to_string(numHref) + "-e" + std::to_string(numElevate) +"_solution";
      output =  "solution";
      wn = output + "data.txt";
      SingularPoint = false;
    }
    // Needs a C1 description of a circle!
    // else if (testCase == 15)
    // {
    //   Load = 0.8;
    //   neu << 0, 0,Load;
    //   neuData.setValue(neu,3);
    //   BCs.addCondition(boundary::east, condition_type::neumann, &neuData );

    //   BCs.addCondition(boundary::west, condition_type::dirichlet, 0, 0, false, 0 ); // unknown 0 - x
    //   BCs.addCondition(boundary::west, condition_type::dirichlet, 0, 0, false, 1 ); // unknown 1 - y
    //   BCs.addCondition(boundary::west, condition_type::dirichlet, 0, 0, false, 2 ); // unknown 2 - z
    //   BCs.addCondition(boundary::west, condition_type::clamped, 0, 0, false, 2 ); // unknown 2 - z

    //   dirname = dirname + "/Circle";
    //   output =  "solution";
    //   wn = output + "data.txt";
    //   SingularPoint = false;
    // }

    std::string commands = "mkdir -p " + dirname;
    const char *command = commands.c_str();
    system(command);

    // plot geometry
    if (plot)
      gsWriteParaview(mp,dirname + "/" + "mp",1000,true);

    if (write)
      initStepOutput(dirname + "/" + wn, writePoints);
    if (crosssection && cross_coordinate!=-1)
    {
      initSectionOutput(dirname,false); // write pointdataX.txt, pointdataY.txt, pointdataZ.txt
      initSectionOutput(dirname,true); // write pointdataX0.txt, pointdataY0.txt, pointdataZ0.txt
      writeSectionOutput(mp,dirname,cross_coordinate,cross_val,201,true);
    }
    else if (crosssection && cross_coordinate==-1)
    {
      gsInfo<<"No cross section can be exported if no coordinate is given...\n";
      crosssection=false;
    }


    gsConstantFunction<> pressFun(pressure,3);
    gsConstantFunction<> foundFun(foundation,3);
    // Initialise solution object
    gsMultiPatch<> mp_def = mp;

    // Linear isotropic material model
    gsConstantFunction<> force(tmp,3);
    gsFunctionExpr<> t(std::to_string(thickness), 3);
    gsFunctionExpr<> E(std::to_string(E_modulus),3);
    gsFunctionExpr<> nu(std::to_string(PoissonRatio),3);
    gsFunctionExpr<> rho(std::to_string(Density),3);
    gsConstantFunction<> ratio(Ratio,3);

    real_t mu = E_modulus / (2 * (1 + PoissonRatio));
    gsConstantFunction<> alpha1(1.3,3);
    gsConstantFunction<> mu1(6.3e5/4.225e5*mu,3);
    gsConstantFunction<> alpha2(5.0,3);
    gsConstantFunction<> mu2(0.012e5/4.225e5*mu,3);
    gsConstantFunction<> alpha3(-2.0,3);
    gsConstantFunction<> mu3(-0.1e5/4.225e5*mu,3);

    index_t kmax = 1;

    std::vector<gsFunctionSet<> * > Gs(kmax);
    std::vector<gsFunctionSet<> * > Ts(kmax);
    std::vector<gsFunctionSet<> * > Phis(kmax);

    gsMatrix<> Gmat = gsCompositeMatrix(E_modulus,E_modulus,0.5 * E_modulus / (1+PoissonRatio),PoissonRatio,PoissonRatio);
    Gmat.resize(Gmat.rows()*Gmat.cols(),1);
    gsConstantFunction<> Gfun(Gmat,3);
    Gs[0] = &Gfun;

    gsConstantFunction<> phi;
    phi.setValue(0,3);

    Phis[0] = &phi;

    gsConstantFunction<> thicks(thickness/kmax,3);
    Ts[0] = &thicks;

    std::vector<gsFunction<>*> parameters;
    if (material==0) // SvK & Composites
    {
      parameters.resize(2);
      parameters[0] = &E;
      parameters[1] = &nu;
    }
    else if (material==1 || material==2) // NH & NH_ext
    {
      parameters.resize(2);
      parameters[0] = &E;
      parameters[1] = &nu;
    }
    else if (material==3) // MR
    {
      parameters.resize(3);
      parameters[0] = &E;
      parameters[1] = &nu;
      parameters[2] = &ratio;
    }
    else if (material==4) // OG
    {
      parameters.resize(8);
      parameters[0] = &E;
      parameters[1] = &nu;
      parameters[2] = &mu1;
      parameters[3] = &alpha1;
      parameters[4] = &mu2;
      parameters[5] = &alpha2;
      parameters[6] = &mu3;
      parameters[7] = &alpha3;
    }

    gsMaterialMatrixBase<real_t>* materialMatrix;

    gsOptionList options;
    if      (material==0 && impl==1)
    {
        if (composite)
        {
            materialMatrix = new gsMaterialMatrixComposite<3,real_t>(mp,Ts,Gs,Phis);
        }
        else
        {
            options.addInt("Material","Material model: (0): SvK | (1): NH | (2): NH_ext | (3): MR | (4): Ogden",0);
            options.addInt("Implementation","Implementation: (0): Composites | (1): Analytical | (2): Generalized | (3): Spectral",1);
            materialMatrix = getMaterialMatrix<3,real_t>(mp,t,parameters,rho,options);
        }
    }
    else
    {
        options.addInt("Material","Material model: (0): SvK | (1): NH | (2): NH_ext | (3): MR | (4): Ogden",material);
        options.addSwitch("Compressibility","Compressibility: (false): Imcompressible | (true): Compressible",Compressibility);
        options.addInt("Implementation","Implementation: (0): Composites | (1): Analytical | (2): Generalized | (3): Spectral",impl);
        materialMatrix = getMaterialMatrix<3,real_t>(mp,t,parameters,rho,options);
    }

    gsThinShellAssemblerBase<real_t>* assembler;
    if(membrane)
        assembler = new gsThinShellAssembler<3, real_t, false>(mp,dbasis,BCs,force,materialMatrix);
    else
        assembler = new gsThinShellAssembler<3, real_t, true >(mp,dbasis,BCs,force,materialMatrix);


    // Construct assembler object
    assembler->setOptions(opts);
    assembler->setPointLoads(pLoads);
    if (pressure!= 0.0)
        assembler->setPressure(pressFun);
    if (Spring!= 0.0)
        assembler->setFoundation(foundFun);

    gsStopwatch stopwatch;
    real_t time = 0.0;

    typedef std::function<gsSparseMatrix<real_t> (gsVector<real_t> const &)>                                Jacobian_t;
    typedef std::function<gsSparseMatrix<real_t> (gsVector<real_t> const &, gsVector<real_t> const &)>      dJacobian_t;
    typedef std::function<gsVector<real_t> (gsVector<real_t> const &, real_t, gsVector<real_t> const &) >   ALResidual_t;
    // Function for the Jacobian
    Jacobian_t Jacobian = [&time,&stopwatch,&assembler,&mp_def](gsVector<real_t> const &x)
    {
      stopwatch.restart();
      assembler->constructSolution(x,mp_def);
      assembler->assembleMatrix(mp_def);
      time += stopwatch.stop();

      gsSparseMatrix<real_t> m = assembler->matrix();
      return m;
    };
    dJacobian_t dJacobian = [&time,&stopwatch,&assembler,&mp_def,&MIP](gsVector<real_t> const &x, gsVector<real_t> const &dx)
    {
      stopwatch.restart();
      assembler->constructSolution(x,mp_def);

      if (MIP)
          assembler->assembleMatrix(x,x-dx);
      else
          assembler->assembleMatrix(mp_def);

      time += stopwatch.stop();

      gsSparseMatrix<real_t> m = assembler->matrix();
      return m;
    };
    // Function for the Residual
    ALResidual_t ALResidual = [&time,&stopwatch,&assembler,&mp_def](gsVector<real_t> const &x, real_t lam, gsVector<real_t> const &force)
    {
      stopwatch.restart();
      assembler->constructSolution(x,mp_def);
      assembler->assembleVector(mp_def);
      gsVector<real_t> Fint = -(assembler->rhs() - force);
      gsVector<real_t> result = Fint - lam * force;
      time += stopwatch.stop();
      return result; // - lam * force;
    };
    // Assemble linear system to obtain the force vector
    assembler->assemble();
    gsVector<> Force = assembler->rhs();

<<<<<<< HEAD
    gsALMBase<real_t> * arcLength;
    if (method==0)
      arcLength = new gsALMLoadControl<real_t>(Jacobian, ALResidual, Force);
    else if (method==1)
      arcLength = new gsALMRiks<real_t>(Jacobian, ALResidual, Force);
    else if (method==2)
      arcLength = new gsALMCrisfield<real_t>(Jacobian, ALResidual, Force);
    else
      GISMO_ERROR("Method "<<method<<" unknown");
=======
    gsArcLengthIterator<real_t> arcLength(dJacobian, ALResidual, Force);
>>>>>>> 73cb379a

    if (!membrane)
    {
      arcLength->options().setInt("Solver",0); // LDLT solver
      arcLength->options().setInt("BifurcationMethod",0); // 0: determinant, 1: eigenvalue
    }
    else
    {
      arcLength->options().setInt("Solver",1); // CG solver
      arcLength->options().setInt("BifurcationMethod",1); // 0: determinant, 1: eigenvalue
    }

    arcLength->options().setReal("Length",dLb);
    arcLength->options().setInt("AngleMethod",0); // 0: step, 1: iteration
    arcLength->options().setSwitch("AdaptiveLength",adaptive);
    arcLength->options().setInt("AdaptiveIterations",5);
    arcLength->options().setReal("Perturbation",tau);
    arcLength->options().setReal("Scaling",0.0);
    arcLength->options().setReal("Tol",tol);
    arcLength->options().setReal("TolU",tolU);
    arcLength->options().setReal("TolF",tolF);
    arcLength->options().setInt("MaxIter",maxit);
    arcLength->options().setSwitch("Verbose",true);
    arcLength->options().setReal("Relaxation",relax);
    if (quasiNewtonInt>0)
    {
      quasiNewton = true;
      arcLength->options().setInt("QuasiIterations",quasiNewtonInt);
    }
    arcLength->options().setSwitch("Quasi",quasiNewton);


    gsInfo<<arcLength->options();
    arcLength->applyOptions();
    arcLength->initialize();


    gsParaviewCollection collection(dirname + "/" + output);
    gsParaviewCollection Smembrane(dirname + "/" + "membrane");
    gsParaviewCollection Sflexural(dirname + "/" + "flexural");
    gsParaviewCollection Smembrane_p(dirname + "/" + "membrane_p");
    gsMultiPatch<> deformation = mp;

    // Make objects for previous solutions
    real_t Lold = 0;
    gsMatrix<> Uold = Force;
    Uold.setZero();

    gsMatrix<> solVector;
    real_t indicator = 0.0;
    arcLength->setIndicator(indicator); // RESET INDICATOR
    bool bisected = false;
    real_t dLb0 = dLb;
    for (index_t k=0; k<step; k++)
    {
      gsInfo<<"Load step "<< k<<"\n";
      // assembler->constructSolution(solVector,solution);
      arcLength->step();

      // gsInfo<<"m_U = "<<arcLength->solutionU()<<"\n";
      if (!(arcLength->converged()))
      {
        gsInfo<<"Error: Loop terminated, arc length method did not converge.\n";
        dLb = dLb / 2.;
        arcLength->setLength(dLb);
        arcLength->setSolution(Uold,Lold);
        bisected = true;
        k -= 1;
        continue;
        // if (plot)
        // {
        //   solVector = arcLength->solutionU();
        //   Uold = solVector;
        //   Lold = arcLength->solutionL();
        //   assembler->constructSolution(solVector,mp_def);

        //   deformation = mp_def;
        //   deformation.patch(0).coefs() -= mp.patch(0).coefs();// assuming 1 patch here

        //   gsField<> solField(mp,deformation);
        //   std::string fileName = dirname + "/" + output + util::to_string(k);
        //   gsWriteParaview<>(solField, fileName, 5000);
        //   fileName = output + util::to_string(k) + "0";
        //   collection.addTimestep(fileName,k,".vts");
        // }
        // break;
      }

      if (SingularPoint)
      {
        arcLength->computeStability(arcLength->solutionU(),quasiNewton);
        if (arcLength->stabilityChange())
        {
          gsInfo<<"Bifurcation spotted!"<<"\n";
          arcLength->computeSingularPoint(1e-4, 5, Uold, Lold, 1e-10, 0, false);
          arcLength->switchBranch();
          dLb0 = dLb = dL;
          arcLength->setLength(dLb);
        }
      }
      indicator = arcLength->indicator();

      solVector = arcLength->solutionU();
      Uold = solVector;
      Lold = arcLength->solutionL();
      assembler->constructSolution(solVector,mp_def);

      if (testCase==4 || testCase==8 || testCase==9)
      {
        gsMatrix<> pts(2,1);
        pts<<0.5,0.5;
        if (testCase==8 || testCase==9)
        {
          pts.resize(2,3);
          pts.col(0)<<0.0,1.0;
          pts.col(1)<<0.5,1.0;
          pts.col(2)<<1.0,1.0;
        }

        gsMatrix<> lambdas = assembler->computePrincipalStretches(pts,mp_def,0);
        std::streamsize ss = std::cout.precision();
        std::cout <<std::setprecision(20)
                  <<"lambdas = \n"<<lambdas<<"\n";
        std::cout<<std::setprecision(ss);

        real_t S = Lold / 1e-3 / lambdas(0) / lambdas(2);
        real_t San = mu * (math::pow(lambdas(1),2)-1/lambdas(1));
        gsDebugVar(S);
        gsDebugVar(San);
        gsDebugVar(abs(S-San));
      }

      deformation = mp_def;
      deformation.patch(0).coefs() -= mp.patch(0).coefs();// assuming 1 patch here

      // gsDebugVar(mp_def.patch(0).coefs());

      if (testCase==8)
      {
        std::streamsize ss = std::cout.precision();
        std::cout<<std::setprecision(20)
              <<"Pressures:\n"<<pressure*arcLength->solutionL()<<"\n"
                              <<pressure*arcLength->solutionL() * assembler->getArea(mp) / assembler->getArea(mp_def)<<"\n";
        std::cout<<std::setprecision(ss);
      }

      gsInfo<<"Total ellapsed assembly time: "<<time<<" s\n";

      if (plot)
      {
        gsField<> solField;
        if (deformed)
          solField= gsField<>(mp_def,deformation);
        else
          solField= gsField<>(mp,deformation);

        std::string fileName = dirname + "/" + output + util::to_string(k);
        gsWriteParaview<>(solField, fileName, 1000,true);
        fileName = output + util::to_string(k) + "0";
        collection.addTimestep(fileName,k,".vts");
        collection.addTimestep(fileName,k,"_mesh.vtp");
      }
      if (stress)
      {
        std::string fileName;

        gsField<> membraneStress, flexuralStress, membraneStress_p;

        gsPiecewiseFunction<> membraneStresses;
        assembler->constructStress(mp_def,membraneStresses,stress_type::membrane);
        if (deformed)
          membraneStress = gsField<>(mp_def,membraneStresses,true);
        else
          membraneStress = gsField<>(mp,membraneStresses,true);

        fileName = dirname + "/" + "membrane" + util::to_string(k);
        gsWriteParaview( membraneStress, fileName, 1000);
        fileName = "membrane" + util::to_string(k) + "0";
        Smembrane.addTimestep(fileName,k,".vts");

        gsPiecewiseFunction<> flexuralStresses;
        assembler->constructStress(mp_def,flexuralStresses,stress_type::flexural);
        if (deformed)
          flexuralStress = gsField<>(mp_def,flexuralStresses, true);
        else
          flexuralStress = gsField<>(mp,flexuralStresses, true);

        fileName = dirname + "/" + "flexural" + util::to_string(k);
        gsWriteParaview( flexuralStress, fileName, 1000);
        fileName = "flexural" + util::to_string(k) + "0";
        Sflexural.addTimestep(fileName,k,".vts");

        if (impl==3)
        {
          gsPiecewiseFunction<> membraneStresses_p;
          assembler->constructStress(mp_def,membraneStresses_p,stress_type::principal_stress_membrane);
          if (deformed)
            membraneStress_p = gsField<>(mp_def,membraneStresses_p, true);
          else
            membraneStress_p = gsField<>(mp,membraneStresses_p, true);

          fileName = dirname + "/" + "membrane_p" + util::to_string(k);
          gsWriteParaview( membraneStress_p, fileName, 1000);
          fileName = "membrane_p" + util::to_string(k) + "0";
          Smembrane_p.addTimestep(fileName,k,".vts");
        }

      }

      if (write)
        writeStepOutput(arcLength,deformation, dirname + "/" + wn, writePoints,1, 201);

      if (crosssection && cross_coordinate!=-1)
        writeSectionOutput(deformation,dirname,cross_coordinate,cross_val,201,false);

      if (!bisected)
      {
        dLb = dLb0;
        arcLength->setLength(dLb);
      }
      bisected = false;

    }

    if (plot)
    {
      collection.save();
      Smembrane.save();
      Sflexural.save();
      Smembrane_p.save();
    }


  delete materialMatrix;
  delete assembler;

  return result;
}

template <class T>
gsMultiPatch<T> RectangularDomain(int n, int p, T L, T B, bool clamped, T clampoffset)
{
  gsMultiPatch<T> mp = RectangularDomain(n, n, p, p, L, B, clamped, clampoffset);
  return mp;
}

template <class T>
gsMultiPatch<T> RectangularDomain(int n, int m, int p, int q, T L, T B, bool clamped, T clampoffset)
{
  // -------------------------------------------------------------------------
  // --------------------------Make beam geometry-----------------------------
  // -------------------------------------------------------------------------
  int dim = 3; //physical dimension
  gsKnotVector<> kv0;
  kv0.initUniform(0,1,0,p+1,1);
  gsKnotVector<> kv1;
  kv1.initUniform(0,1,0,q+1,1);

  for(index_t i = 0; i< n; ++i)
      kv0.uniformRefine();
  for(index_t i = 0; i< m; ++i)
      kv1.uniformRefine();

  if (clamped)
  {
    T knotval;
    knotval = kv0.uValue(1);
    kv0.insert(std::min(clampoffset,knotval/2.));

    knotval = kv0.uValue(kv0.uSize()-2);
    kv0.insert(std::max(1-clampoffset,knotval/2.));
  }

  // Make basis
  gsTensorBSplineBasis<2,T> basis(kv0,kv1);

  // Initiate coefficient matrix
  gsMatrix<> coefs(basis.size(),dim);
  // Number of control points needed per component
  size_t len0 = basis.component(0).size();
  size_t len1 = basis.component(1).size();
  gsVector<> coefvec0(len0);
  // Uniformly distribute control points per component
  coefvec0.setLinSpaced(len0,0.0,L);
  gsVector<> coefvec1(basis.component(1).size());
  coefvec1.setLinSpaced(len1,0.0,B);

  // Z coordinate is zero
  coefs.col(2).setZero();

  // Define a matrix with ones
  gsVector<> temp(len0);
  temp.setOnes();
  for (size_t k = 0; k < len1; k++)
  {
    // First column contains x-coordinates (length)
    coefs.col(0).segment(k*len0,len0) = coefvec0;
    // Second column contains y-coordinates (width)
    coefs.col(1).segment(k*len0,len0) = temp*coefvec1.at(k);
  }
  // Create gsGeometry-derived object for the patch
  gsTensorBSpline<2,real_t> shape(basis,coefs);

  gsMultiPatch<T> mp;
  mp.addPatch(shape);
  mp.addAutoBoundaries();

  return mp;
}

template <class T>
void addClamping(gsMultiPatch<T>& mp, index_t patch, std::vector<boxSide> sides, T offset) //, std::vector<boxSide> sides, T offset)
{

    gsTensorBSpline<2,T> *geo = dynamic_cast< gsTensorBSpline<2,real_t> * > (&mp.patch(patch));

    T dknot0 = geo->basis().component(0).knots().minIntervalLength();
    T dknot1 = geo->basis().component(1).knots().minIntervalLength();

    gsInfo<<"sides.size() = "<<sides.size()<<"\n";

    index_t k =0;


    for (std::vector<boxSide>::iterator it = sides.begin(); it != sides.end(); it++)
    {
        gsInfo<<"side = "<<(*it)<<"\n";

      if (*it==boundary::west || *it==boundary::east) // west or east
      {
        if (*it==boundary::east) // east, val = 1
          geo->insertKnot(1 - std::min(offset, dknot0 / 2),0);
        else if (*it==boundary::west) // west
          geo->insertKnot(std::min(offset, dknot0 / 2),0);
      }
      else if (*it==boundary::south || *it==boundary::north) // west or east
      {
       if (*it==boundary::north) // north
         geo->insertKnot(1 - std::min(offset, dknot0 / 2),1);
       else if (*it==boundary::south) // south
         geo->insertKnot(std::min(offset, dknot0 / 2),1);
      }
      else if (*it==boundary::none)
        gsWarn<<*it<<"\n";
      else
        GISMO_ERROR("Side unknown, side = " <<*it);

        k++;
gsInfo<<"k = "<<k<<"\n";
    }
}

template <class T>
gsMultiPatch<T> Rectangle(T L, T B) //, int n, int m, std::vector<boxSide> sides, T offset)
{
  // -------------------------------------------------------------------------
  // --------------------------Make beam geometry-----------------------------
  // -------------------------------------------------------------------------
  int dim = 3; //physical dimension
  gsKnotVector<> kv0;
  kv0.initUniform(0,1,0,2,1);
  gsKnotVector<> kv1;
  kv1.initUniform(0,1,0,2,1);

  // Make basis
  gsTensorBSplineBasis<2,T> basis(kv0,kv1);

  // Initiate coefficient matrix
  gsMatrix<> coefs(basis.size(),dim);
  // Number of control points needed per component
  size_t len0 = basis.component(0).size();
  size_t len1 = basis.component(1).size();
  gsVector<> coefvec0(len0);
  // Uniformly distribute control points per component
  coefvec0.setLinSpaced(len0,0.0,L);
  gsVector<> coefvec1(basis.component(1).size());
  coefvec1.setLinSpaced(len1,0.0,B);

  // Z coordinate is zero
  coefs.col(2).setZero();

  // Define a matrix with ones
  gsVector<> temp(len0);
  temp.setOnes();
  for (size_t k = 0; k < len1; k++)
  {
    // First column contains x-coordinates (length)
    coefs.col(0).segment(k*len0,len0) = coefvec0;
    // Second column contains y-coordinates (width)
    coefs.col(1).segment(k*len0,len0) = temp*coefvec1.at(k);
  }
  // Create gsGeometry-derived object for the patch
  gsTensorBSpline<2,real_t> shape(basis,coefs);

  gsMultiPatch<T> mp;
  mp.addPatch(shape);
  mp.addAutoBoundaries();

  return mp;
}


template <class T>
gsMultiPatch<T> AnnularDomain(int n, int p, T R1, T R2)
{
  // -------------------------------------------------------------------------
  // --------------------------Make beam geometry-----------------------------
  // -------------------------------------------------------------------------
  int dim = 3; //physical dimension
  gsKnotVector<> kv0;
  kv0.initUniform(0,1,0,3,1);
  gsKnotVector<> kv1;
  kv1.initUniform(0,1,0,3,1);

  // Make basis
  // gsTensorNurbsBasis<2,T> basis(kv0,kv1);

  // Initiate coefficient matrix
  gsMatrix<> coefs(9,dim);

  coefs<<R1,0,0,
  (R1+R2)/2,0,0,
  R2,0,0,
  R1,R1,0,
  (R1+R2)/2,(R1+R2)/2,0,
  R2,R2,0,
  0,R1,0,
  0,(R1+R2)/2,0,
  0,R2,0;

  gsMatrix<> weights(9,1);
  weights<<1,1,1,
  0.707106781186548,0.707106781186548,0.707106781186548,
  1,1,1;

  // Create gsGeometry-derived object for the patch
  gsTensorNurbs<2,real_t> shape(kv0,kv1,coefs,weights);


  gsMultiPatch<T> mp;
  mp.addPatch(shape);
  mp.addAutoBoundaries();

  // Elevate up to order p
  if (p>2)
  {
    for(index_t i = 2; i< p; ++i)
        mp.patch(0).degreeElevate();    // Elevate the degree
  }

  // Refine n times
  for(index_t i = 0; i< n; ++i)
      mp.patch(0).uniformRefine();

  return mp;
}

template <class T>
gsMultiPatch<T> FrustrumDomain(int n, int p, T R1, T R2, T h)
{
  // -------------------------------------------------------------------------
  // --------------------------Make beam geometry-----------------------------
  // -------------------------------------------------------------------------
  // n = number of uniform refinements over the height; n = 0, only top and bottom part

  int dim = 3; //physical dimension
  gsKnotVector<> kv0;
  kv0.initUniform(0,1,0,3,1);
  gsKnotVector<> kv1;
  kv1.initUniform(0,1,0,3,1);

  // Refine n times
  for(index_t i = 0; i< n; ++i)
      kv1.uniformRefine();

  gsDebug<<kv1;

  // Make basis
  // gsTensorNurbsBasis<2,T> basis(kv0,kv1);

  // Initiate coefficient matrix
  index_t N = math::pow(2,n)+2;
  gsMatrix<> coefs(3*N,dim);
  gsMatrix<> tmp(3,3);
  T R,H;

  gsMatrix<> weights(3*N,1);
  for (index_t k=0; k!= N; k++)
  {
    R = k*(R2-R1)/(N-1) + R1;
    H = k*h/(N-1);
    tmp<< R,0,H,
          R,R,H,
          0,R,H;

    coefs.block(3*k,0,3,3) = tmp;

    weights.block(3*k,0,3,1) << 1,0.70711,1;
  }

  // Create gsGeometry-derived object for the patch
  gsTensorNurbs<2,real_t> shape(kv0,kv1,coefs,weights);

  gsMultiPatch<T> mp;
  mp.addPatch(shape);
  mp.addAutoBoundaries();

  // Elevate up to order p
  if (p>2)
  {
    for(index_t i = 2; i< p; ++i)
        mp.patch(0).degreeElevate();    // Elevate the degree
  }

  // // Refine n times
  // for(index_t i = 0; i< n; ++i)
  //     mp.patch(0).uniformRefine();

  return mp;
}

template <class T>
void initStepOutput(const std::string name, const gsMatrix<T> & points)
{
  std::ofstream file;
  file.open(name,std::ofstream::out);
  file  << std::setprecision(20)
        << "Deformation norm" << ",";
        for (index_t k=0; k!=points.cols(); k++)
        {
          file<< "point "<<k<<" - x" << ","
              << "point "<<k<<" - y" << ","
              << "point "<<k<<" - z" << ",";
        }

  file  << "Lambda" << ","
        << "Indicator"
        << "\n";
  file.close();

  gsInfo<<"Step results will be written in file: "<<name<<"\n";
}

template <class T>
void writeStepOutput(const gsALMBase<T> * arcLength, const gsMultiPatch<T> & deformation, const std::string name, const gsMatrix<T> & points, const index_t extreme, const index_t kmax) // extreme: the column of point indices to compute the extreme over (default -1)
{
  gsMatrix<T> P(2,1), Q(2,1);
  gsMatrix<T> out(3,points.cols());
  gsMatrix<T> tmp;

  for (index_t p=0; p!=points.cols(); p++)
  {
    P<<points.col(p);
    deformation.patch(0).eval_into(P,tmp);
    out.col(p) = tmp;
  }

  std::ofstream file;
  file.open(name,std::ofstream::out | std::ofstream::app);
  if (extreme==-1)
  {
    file  << std::setprecision(6)
          << arcLength->solutionU().norm() << ",";
          for (index_t p=0; p!=points.cols(); p++)
          {
            file<< out(0,p) << ","
                << out(1,p) << ","
                << out(2,p) << ",";
          }

    file  << arcLength->solutionL() << ","
          << arcLength->indicator() << ","
          << "\n";
  }
  else if (extreme==0 || extreme==1)
  {
    gsMatrix<T> out2(kmax,points.cols()); // evaluation points in the rows, output (per coordinate) in columns
    for (int p = 0; p != points.cols(); p ++)
    {
      Q.at(1-extreme) = points(1-extreme,p);
      for (int k = 0; k != kmax; k ++)
      {
        Q.at(extreme) = 1.0*k/(kmax-1);
        deformation.patch(0).eval_into(Q,tmp);
        out2(k,p) = tmp.at(2); // z coordinate
      }
    }

    file  << std::setprecision(6)
          << arcLength->solutionU().norm() << ",";
          for (index_t p=0; p!=points.cols(); p++)
          {
            file<< out(0,p) << ","
                << out(1,p) << ","
                << std::max(abs(out2.col(p).maxCoeff()),abs(out2.col(p).minCoeff())) << ",";
          }

    file  << arcLength->solutionL() << ","
          << arcLength->indicator() << ","
          << "\n";
  }
  else
    GISMO_ERROR("Extremes setting unknown");

  file.close();
}

void initSectionOutput(const std::string dirname, bool undeformed)
{
  std::ofstream file2, file3, file4;
  std::string wn2,wn3,wn4;

  if (! undeformed)
  {
    wn2 = dirname + "/" + "pointdataX.txt";
    wn3 = dirname + "/" + "pointdataY.txt";
    wn4 = dirname + "/" + "pointdataZ.txt";
  }
  else
  {
    wn2 = dirname + "/" + "pointdataX0.txt";
    wn3 = dirname + "/" + "pointdataY0.txt";
    wn4 = dirname + "/" + "pointdataZ0.txt";
  }

  file2.open(wn2,std::ofstream::out);
  file2.close();

  file3.open(wn3,std::ofstream::out);
  file3.close();

  file4.open(wn4,std::ofstream::out);
  file4.close();

  gsInfo<<"Cross-section results will be written in directory: "<<dirname<<"\n";
}

template <class T>
void writeSectionOutput(const gsMultiPatch<T> & mp, const std::string dirname, const index_t coordinate, const T coordVal, const index_t N, bool undeformed) // coordinate: the column which remains constant at coordVal
{
  gsMatrix<T> P(2,1);
  gsMatrix<T> tmp;
  P.setZero();
  P.at(coordinate) = coordVal;

  std::ofstream file2, file3, file4;
  std::string wn2,wn3,wn4;

  if (! undeformed)
  {
    wn2 = dirname + "/" + "pointdataX.txt";
    wn3 = dirname + "/" + "pointdataY.txt";
    wn4 = dirname + "/" + "pointdataZ.txt";
  }
  else
  {
    wn2 = dirname + "/" + "pointdataX0.txt";
    wn3 = dirname + "/" + "pointdataY0.txt";
    wn4 = dirname + "/" + "pointdataZ0.txt";
  }

  file2.open(wn2,std::ofstream::out | std::ofstream::app);
  file3.open(wn3,std::ofstream::out | std::ofstream::app);
  file4.open(wn4,std::ofstream::out | std::ofstream::app);


  gsMatrix<T> out(3,N); // evaluation points in the rows, output (per coordinate) in columns
    for (int k = 0; k != N; k ++)
    {
      P.at(1-coordinate) = 1.0*k/(N-1);

      mp.patch(0).eval_into(P,tmp);
      out.col(k) = tmp; // z coordinate

      std::string str2 = std::to_string(out(0,k));
      std::string str3 = std::to_string(out(1,k));
      std::string str4 = std::to_string(out(2,k));
      if(k+1 == N)
      {
          file2<<str2;
          file3<<str3;
          file4<<str4;
      }
      else{
          file2<<str2<<',';
          file3<<str3<<',';
          file4<<str4<<',';
      }
    }
    file2<<'\n';
    file2.close();
    file3<<'\n';
    file3.close();
    file4<<'\n';
    file4.close();
}<|MERGE_RESOLUTION|>--- conflicted
+++ resolved
@@ -1001,7 +1001,6 @@
     assembler->assemble();
     gsVector<> Force = assembler->rhs();
 
-<<<<<<< HEAD
     gsALMBase<real_t> * arcLength;
     if (method==0)
       arcLength = new gsALMLoadControl<real_t>(Jacobian, ALResidual, Force);
@@ -1011,9 +1010,6 @@
       arcLength = new gsALMCrisfield<real_t>(Jacobian, ALResidual, Force);
     else
       GISMO_ERROR("Method "<<method<<" unknown");
-=======
-    gsArcLengthIterator<real_t> arcLength(dJacobian, ALResidual, Force);
->>>>>>> 73cb379a
 
     if (!membrane)
     {
