
/** @file gsThinShell_BucklingArcLength.cpp

    @brief Code for the arc-length method of a shell based on loads

    This file is part of the G+Smo library.

    This Source Code Form is subject to the terms of the Mozilla Public
    License, v. 2.0. If a copy of the MPL was not distributed with this
    file, You can obtain one at http://mozilla.org/MPL/2.0/.

    Author(s): H.M. Verhelst
*/

#include <gismo.h>

#include <gsKLShell/gsThinShellAssembler.h>

// #include <gsThinShell/gsArcLengthIterator.h>
#include <gsStructuralAnalysis/gsArcLengthIterator.h>

using namespace gismo;

template <class T>
gsMultiPatch<T> RectangularDomain(int n, int m, int p, int q, T L, T B, bool clamped = false, T offset = 0.1);
template <class T>
gsMultiPatch<T> RectangularDomain(int n, int p, T L, T B, bool clamped = false, T offset = 0.1);

template <class T>
gsMultiPatch<T> Rectangle(T L, T B);

template <class T>
gsMultiPatch<T> AnnularDomain(int n, int p, T R1, T R2);
template <class T>
gsMultiPatch<T> FrustrumDomain(int n, int p, T R1, T R2, T h);

template <class T>
void addClamping(gsMultiPatch<T> &mp, index_t patch, std::vector<boxSide> sides, T offset);

void writeToCSVfile(std::string name, gsMatrix<> matrix)
{
    std::ofstream file(name.c_str());
    for(int  i = 0; i < matrix.rows(); i++){
        for(int j = 0; j < matrix.cols(); j++){
           std::string str = std::to_string(matrix(i,j));
           if(j+1 == matrix.cols()){
               file<<str;
           }else{
               file<<str<<',';
           }
        }
        file<<'\n';
    }
  }

template <class T>
void initStepOutput( const std::string name, const gsMatrix<T> & points);

template <class T>
void writeStepOutput(const gsArcLengthIterator<T> & arcLength, const gsMultiPatch<T> & deformation, const std::string name, const gsMatrix<T> & points, const index_t extreme=-1, const index_t kmax=100);

void initSectionOutput( const std::string dirname, bool undeformed=false);

template <class T>
void writeSectionOutput(const gsMultiPatch<T> & mp, const std::string dirname, const index_t coordinate=0, const T coordVal=0.0, const index_t N=100, bool undeformed=false);

int main (int argc, char** argv)
{
    // Input options
    int numElevate    = 1;
    int numHref       = 1;
    bool plot         = false;
    bool stress       = false;
    bool membrane     = false;
    bool SingularPoint= false;
    bool quasiNewton  = false;
    int quasiNewtonInt= -1;
    bool adaptive     = false;
    int step          = 10;
    int method        = 2; // (0: Load control; 1: Riks' method; 2: Crisfield's method; 3: consistent crisfield method; 4: extended iterations)
    bool symmetry     = false;
    bool deformed     = false;

    real_t thickness  = 1e-3;
    real_t E_modulus  = 1;
    real_t PoissonRatio = 0;
    real_t Density    = 1e0;
    real_t tau        = 1e4;

    index_t Compressibility = 0;
    index_t material  = 0;
    real_t Ratio      = 7.0;

    real_t eta        = 0;
    real_t Spring     = 0;

    real_t relax      = 1.0;

    int testCase      = 0;

    int result        = 0;

    bool write        = false;
    bool crosssection = false;

    index_t maxit     = 20;

    // Arc length method options
    real_t dL         = 0; // General arc length
    real_t dLb        = 0.5; // Ard length to find bifurcation
    real_t tol        = 1e-6;
    real_t tolU       = 1e-6;
    real_t tolF       = 1e-3;

    std::string wn("data.csv");

    std::string assemberOptionsFile("options/solver_options.xml");

    gsCmdLine cmd("Arc-length analysis for thin shells.");
    cmd.addString( "f", "file", "Input XML file for assembler options", assemberOptionsFile );

    cmd.addInt("t", "testcase", "Test case: 0: clamped-clamped, 1: pinned-pinned, 2: clamped-free", testCase);

    cmd.addInt("r","hRefine", "Number of dyadic h-refinement (bisection) steps to perform before solving", numHref);
    cmd.addInt("e","degreeElevation", "Number of degree elevation steps to perform on the Geometry's basis before solving", numElevate);
    cmd.addInt( "M", "Material", "Material law",  material );
    cmd.addReal("C", "MaterialRatio", "Material Ratio",  Ratio );
    cmd.addInt( "c", "Compressibility", "1: compressible, 0: incompressible",  Compressibility );

    cmd.addReal("T","hdim", "thickness of the plate", thickness);

    cmd.addReal("S","spring", "Nondimensional Spring Stiffness (case 2 and 3 only!)", eta);

    cmd.addInt("m","Method", "Arc length method; 1: Crisfield's method; 2: RIks' method.", method);
    cmd.addReal("L","dLb", "arc length", dLb);
    cmd.addReal("l","dL", "arc length after bifurcation", dL);
    cmd.addReal("A","relaxation", "Relaxation factor for arc length method", relax);

    cmd.addReal("F","factor", "factor for bifurcation perturbation", tau);
    cmd.addInt("q","QuasiNewtonInt","Use the Quasi Newton method every INT iterations",quasiNewtonInt);
    cmd.addInt("N", "maxsteps", "Maximum number of steps", step);

    cmd.addSwitch("adaptive", "Adaptive length ", adaptive);
    cmd.addSwitch("bifurcation", "Compute singular points and bifurcation paths", SingularPoint);
    cmd.addSwitch("quasi", "Use the Quasi Newton method", quasiNewton);
    cmd.addSwitch("plot", "Plot result in ParaView format", plot);
    cmd.addSwitch("stress", "Plot stress in ParaView format", stress);
    cmd.addSwitch("cross", "Write cross-section to file", crosssection);
    cmd.addSwitch("membrane", "Use membrane model (no bending)", membrane);
    cmd.addSwitch("symmetry", "Use symmetry boundary condition (different per problem)", symmetry);
    cmd.addSwitch("deformed", "plot on deformed shape", deformed);
<<<<<<< HEAD
    cmd.addSwitch("write","write output to file", write);
=======
    cmd.addSwitch("write", "write to file", write);
>>>>>>> 4e2d69b2

    try { cmd.getValues(argc,argv); } catch (int rv) { return rv; }

    gsFileData<> fd(assemberOptionsFile);
    gsOptionList opts;
    fd.getFirst<gsOptionList>(opts);

    gsMultiPatch<> mp;
    real_t aDim;
    real_t bDim;

    if (dL==0)
    {
      dL = dLb;
    }

    /*
      Case 0: Simply supported beam under compressive load                  --- Validation settings: -L 1eX -l 1eX -M 14 -N 500 -r X -e X
      Case 1: Clamped beam under compressive load                           --- Validation settings: -L 1eX -l 1eX -M 14 -N 500 -r X -e X
    */
    if (testCase==0 || testCase==1)
    {
      E_modulus = 1e8;
      thickness = 0.005313292845913*2;
      PoissonRatio = 0.0;
      aDim = 1.0;
      bDim = 0.1;
      real_t EI = 1.0/12.0*(bDim*math::pow(thickness,3))*E_modulus;
      Spring = math::pow(eta/aDim,4)*EI/bDim;
      mp = RectangularDomain(numHref, 0, numElevate+2, 2, aDim, bDim);
      gsInfo<<"S = "<<Spring<<"; eta = "<<eta<<"\n";
    }
    /*
      Case 2: Clamped beam (left) under vertical end load                   --- Validation settings: -L 5e-1 -M 0 -N 10 -r 2 -e 1 (--plot --write -q 5)
                                                                                Fig 3b from: Pagani, A., & Carrera, E. (2018). Unified formulation of geometrically nonlinear refined beam theories. Mechanics of Advanced Materials and Structures, 25(1), 15–31. https://doi.org/10.1080/15376494.2016.1232458
      Case 3: Clamped beam (left) under horizontal compressive end load     --- Validation settings: -L 5e-5 -l 1e1 -M 0 -N 100 -r 3 -e 1
                                                                                Fig 5  from: Pagani, A., & Carrera, E. (2018). Unified formulation of geometrically nonlinear refined beam theories. Mechanics of Advanced Materials and Structures, 25(1), 15–31. https://doi.org/10.1080/15376494.2016.1232458
    */
    else if (testCase==2 || testCase==3)
    {
      E_modulus = 75e6;
      thickness = 0.01;
      PoissonRatio = 0.0;
      aDim = 1.0;
      bDim = 0.01;
      mp = RectangularDomain(numHref, 0, numElevate+2, 2, aDim, bDim);
    }
    /*
      Case 4: Uniaxial tension of a square plate                            --- Validation settings: -L 1eX -l 1eX -M 14 -N 500 -r X -e X
              (bottom boundary fixed in Y, left boundary fixed in X, right boundary normal load)
      Case 5: Biaxial tension of a square plate                             --- Validation settings: -L 1eX -l 1eX -M 14 -N 500 -r X -e X
              (bottom boundary fixed in Y, left boundary fixed in X, right and top boundaries normal load)
    */
    else if (testCase==4 || testCase==5)
    {
      aDim = 1.0;
      bDim = 1.0;
      real_t mu = 1.5e6;
      thickness = 0.001;
      if (!Compressibility)
        PoissonRatio = 0.5;
      else
        PoissonRatio = 0.45;
      E_modulus = 2*mu*(1+PoissonRatio);
      // PoissonRatio = 0;
      mp = RectangularDomain(numHref, numElevate+2, aDim, bDim);

      gsInfo<<"mu = "<<E_modulus / (2 * (1 + PoissonRatio))<<"\n";
    }
    /*
      Case 6: Constrained tension (see Roohbakhshan2017)
      ./bin/gsThinShell_ArcLength -t 6 --plot -L 5e-3 -r 3 --write -M 12 -N 50

      After 10 steps at P/EA = 1:
        ./bin/gsThinShell_ArcLength -t 6 -r 3  -L 11.8421052632 -m 0 -M 2 -N 10 --write

    */
    else if (testCase==6)
    {
      aDim = 9.0e-3;
      bDim = 3.0e-3;
      real_t mu = 10e3;
      thickness = 0.3e-3;
      if ((!Compressibility) && (material!=0))
        PoissonRatio = 0.5;
      else
        PoissonRatio = 0.45;

      if (material==2 || material==12)
        mu = 10e3;
      else if (material==3 || material==13)
        mu = 30e3;
      else if (material==14)
        mu = 30e3;

      E_modulus = 2*mu*(1+PoissonRatio);

      Ratio = 0.5;

      mp = Rectangle(aDim, bDim);

      for(index_t i = 0; i< numElevate; ++i)
        mp.patch(0).degreeElevate();    // Elevate the degree

      // h-refine
      for(index_t i = 0; i< numHref; ++i)
        mp.patch(0).uniformRefine();
    }
    /*
      Case 7: Constrained tension (Chopin2019)
      Chopin, J., Panaitescu, A., & Kudrolli, A. (2018). Corner singularities and shape of stretched elastic sheets. Physical Review E, 98(4), 043003. https://doi.org/10.1103/PhysRevE.98.043003Chopin, J., Panaitescu, A., & Kudrolli, A. (2018). Corner singularities and shape of stretched elastic sheets. Physical Review E, 98(4), 043003. https://doi.org/10.1103/PhysRevE.98.043003
      ./bin/gsThinShell_ArcLength -t 7 --plot -L 5e1 -r 5 -e 2 -c 1 --write -M 12 -N 25 --cross

    */
    else if (testCase == 7)
    {
      E_modulus = 1;
      thickness = 0.15;
      if (!Compressibility)
        PoissonRatio = 0.5;
      else
        PoissonRatio = 0.45;

      E_modulus = 1;

      bDim = thickness / 1.9e-3;
      aDim = 2*bDim;

      // Ratio = 2.5442834138486314;
      Ratio = 0.5;

      mp = Rectangle(aDim, bDim);

      for(index_t i = 0; i< numElevate; ++i)
        mp.patch(0).degreeElevate();    // Elevate the degree

      // h-refine
      for(index_t i = 0; i< numHref; ++i)
        mp.patch(0).uniformRefine();
    }
    /*
      Case 8: Balloon subject to increasing internal pressure               --- Validation settings: -L 1eX -l 1eX -M 14 -N 500 -r X -e X
    */
    else if (testCase == 8)
    {
        thickness = 0.1;
        real_t mu = 4.225e5;
        if (!Compressibility)
          PoissonRatio = 0.5;
        else
          PoissonRatio = 0.45;
        E_modulus = 2*mu*(1+PoissonRatio);
        gsReadFile<>("surface/eighth_sphere.xml", mp);

        for(index_t i = 0; i< numElevate; ++i)
          mp.patch(0).degreeElevate();    // Elevate the degree

        // h-refine
        for(index_t i = 0; i< numHref; ++i)
          mp.patch(0).uniformRefine();
    }
    /*
      Case 9: Frustrum with constrained top boundary                          --- Validation settings: -L 1eX -l 1eX -M 14 -N 500 -r X -e X
      Case 10: Frustrum with unconstrained top boundary                        --- Validation settings: -L 1eX -l 1eX -M 14 -N 500 -r X -e X
    */
    else if (testCase == 9 || testCase == 10)
    {
        thickness = 0.1;
        real_t mu = 4.225;
        PoissonRatio = 0.5;
        E_modulus = 2*mu*(1+PoissonRatio);
        // gsReadFile<>("quarter_frustrum.xml", mp);

        // R1 is radius on bottom, R2 is radius on top
        mp = FrustrumDomain(numHref,numElevate+2,2.0,1.0,1.0);
    }
    /*
      Half cylinder compressed from one side (see Kiendl2015)
    */
    else if (testCase == 11)
    {
        thickness = 2e-3;
        PoissonRatio = 0.4;
        E_modulus = 168e9; // GPa
        gsReadFile<>("surface/half_cylinder.xml", mp);
        Ratio = 4;

        for(index_t i = 0; i< numElevate; ++i)
          mp.patch(0).degreeElevate();    // Elevate the degree

        // h-refine
        for(index_t i = 0; i< numHref; ++i)
          mp.patch(0).uniformRefine();
    }
    /*
        Shallow scordelis loo roof
     */
    else if (testCase==12 || testCase==13 || testCase==14)
    {
      // thickness = 0.5*2.286;
      // E_modulus = 3102.75e2;
      // PoissonRatio = 0.3;

      if (testCase==10)
        thickness = 6.35;
      if (testCase==11)
        thickness = 12.7;
      if (testCase==12)
        thickness = 16.75;

      E_modulus = 3102.75;
      PoissonRatio = 0.3;

      gsReadFile<>("surface/scordelis_lo_roof_shallow.xml", mp);

      for(index_t i = 0; i< numElevate; ++i)
        mp.patch(0).degreeElevate();    // Elevate the degree

      // h-refine
      for(index_t i = 0; i< numHref; ++i)
        mp.patch(0).uniformRefine();
    }
    // /*
    //     Case 15: Lifted circular ring with slit
    //  */
    // else if (testCase==15)
    // {
    //   thickness = 3;
    //   E_modulus = 21e6;
    //   PoissonRatio = 0.0;
    //   gsReadFile<>("planar/circle_strip.xml", mp);
    //   mp.embed(3);

    //   for(index_t i = 0; i< numElevate; ++i)
    //     mp.patch(0).degreeElevate();    // Elevate the degree

    //   // h-refine
    //   for(index_t i = 0; i< numHref; ++i)
    //     mp.patch(0).uniformRefine();
    // }

    gsMultiBasis<> dbasis(mp);
    gsInfo<<"Basis (patch 0): "<< mp.patch(0).basis() << "\n";

    // Boundary conditions
    gsBoundaryConditions<> BCs;
    gsPointLoads<real_t> pLoads = gsPointLoads<real_t>();

    // Initiate Surface forces
    std::string tx("0");
    std::string ty("0");
    std::string tz("0");

    gsVector<> tmp(3);
    gsVector<> neu(3);
    tmp << 0, 0, 0;
    neu << 0, 0, 0;
    gsConstantFunction<> neuData(neu,3);

    // Unscaled load
    real_t Load = 0;

    std::string output = "solution";
    std::string dirname = "ArcLengthResults";
    real_t pressure = 0.0;
    gsVector<> foundation(3);
    foundation<<0,0,Spring;

    gsMatrix<> writePoints(2,3);
    writePoints.col(0)<< 0.0,0.5;
    writePoints.col(1)<< 0.5,0.5;
    writePoints.col(2)<< 1.0,0.5;
    index_t cross_coordinate = -1;
    real_t cross_val = 0.0;

    if (testCase == 0)
    {
        // Pinned-Pinned
        tmp << 1e-1, 0, 0;
        neuData.setValue(tmp,3);
        // // Clamped-Clamped
        BCs.addCondition(boundary::west, condition_type::neumann, &neuData ); // unknown 0 - x
        BCs.addCondition(boundary::west, condition_type::dirichlet, 0, 0, false, 1 ); // unknown 1 - y
        BCs.addCondition(boundary::west, condition_type::dirichlet, 0, 0, false, 2 ); // unknown 2 - z

        BCs.addCondition(boundary::east, condition_type::dirichlet, 0, 0, false, 0 ); // unknown 0 - x
        BCs.addCondition(boundary::east, condition_type::dirichlet, 0, 0, false, 1 ); // unknown 1 - y
        BCs.addCondition(boundary::east, condition_type::dirichlet, 0, 0, false, 2 ); // unknown 2 - z

        // dL =  1e-2;
        // dLb = 1e-4;
        // tol = 1e-3;

        dirname = dirname + "/Beam_pinned-pinned";
        output =  "solution";
        wn = output + "data.txt";
        SingularPoint = true;
    }
    else if (testCase == 1)
    {
        real_t Area = bDim*thickness;
        real_t EA = E_modulus*Area;
        Load = EA*1e-6;
        tmp << Load, 0, 0;

        // tmp << 0, 0, Load;
        neuData.setValue(tmp,3);
        // // Clamped-Clamped
        BCs.addCondition(boundary::west, condition_type::neumann, &neuData ); // unknown 0 - x
        BCs.addCondition(boundary::west, condition_type::dirichlet, 0, 0, false, 1 ); // unknown 1 - y
        BCs.addCondition(boundary::west, condition_type::dirichlet, 0, 0, false, 2 ); // unknown 2 - z

        BCs.addCondition(boundary::south, condition_type::dirichlet, 0, 0, false, 1 ); // unknown 1 - y
        BCs.addCondition(boundary::north, condition_type::dirichlet, 0, 0, false, 1 ); // unknown 1 - y

        BCs.addCondition(boundary::east, condition_type::dirichlet, 0, 0, false, 0 ); // unknown 0 - x
        BCs.addCondition(boundary::east, condition_type::dirichlet, 0, 0, false, 1 ); // unknown 1 - y
        BCs.addCondition(boundary::east, condition_type::dirichlet, 0, 0, false, 2 ); // unknown 2 - z

        BCs.addCondition(boundary::east, condition_type::clamped, 0, 0, false, 2 );
        BCs.addCondition(boundary::west, condition_type::clamped, 0, 0, false, 2 );

        // dL =  1e-3;
        // dLb = 1e-3;

        dirname = dirname + "/Beam_clamped-clamped";
        output =  "solution";
        wn = output + "data.txt";
        SingularPoint = true;
    }
    else if (testCase == 2)
    {
      BCs.addCondition(boundary::west, condition_type::dirichlet, 0, 0, false, 0 ); // unknown 0 - x
      BCs.addCondition(boundary::west, condition_type::dirichlet, 0, 0, false, 1 ); // unknown 1 - y
      BCs.addCondition(boundary::west, condition_type::dirichlet, 0, 0, false, 2 ); // unknown 2 - z

      BCs.addCondition(boundary::west, condition_type::clamped, 0, 0, false, 2 );

      Load = 1e-4;
      gsVector<> point(2);
      gsVector<> load (3);
      point<< 1.0, 0.5 ;
      load << 0.0, 0.0, Load ;
      pLoads.addLoad(point, load, 0 );

      // dL =  1e-3;
      // dLb = 2e0;

      dirname = dirname + "/Beam_clamped-verticalLoad";
      output =  "solution";
      wn = output + "data.txt";
      SingularPoint = false;
    }
    else if (testCase == 3)
    {
      BCs.addCondition(boundary::west, condition_type::dirichlet, 0, 0, false, 0 ); // unknown 0 - x
      BCs.addCondition(boundary::west, condition_type::dirichlet, 0, 0, false, 1 ); // unknown 1 - y
      BCs.addCondition(boundary::west, condition_type::dirichlet, 0, 0, false, 2 ); // unknown 2 - z

      BCs.addCondition(boundary::west, condition_type::clamped, 0, 0, false, 2 );

      BCs.addCondition(boundary::south, condition_type::dirichlet, 0, 0, false, 1 ); // unknown 1 - y
      BCs.addCondition(boundary::north, condition_type::dirichlet, 0, 0, false, 1 ); // unknown 1 - y

      Load = 1e-1;

      // dL =  3e-0;
      // dLb = 0.8e-4;

      Load = 1e-1;
      gsVector<> point(2);
      gsVector<> load (3);
      point<< 1.0, 0.5 ;
      load << -Load, 0.0, 0.0 ;
      pLoads.addLoad(point, load, 0 );

      dirname = dirname + "/Beam_clamped-horizontalLoad";
      output =  "solution";
      wn = output + "data.txt";
      SingularPoint = true;
    }
    else if (testCase == 4) // Uniaxial tension; use with hyperelastic material model!
    {
      BCs.addCondition(boundary::west, condition_type::dirichlet, 0, 0, false, 0 ); // unknown 0 - x
      BCs.addCondition(boundary::west, condition_type::dirichlet, 0, 0, false, 2 ); // unknown 2 - z

      BCs.addCondition(boundary::east, condition_type::collapsed, 0, 0, false, 0 ); // unknown 1 - y
      BCs.addCondition(boundary::east, condition_type::dirichlet, 0, 0, false, 2 ); // unknown 2 - z.


      BCs.addCondition(boundary::south, condition_type::dirichlet, 0, 0, false, 1 ); // unknown 1 - y
      BCs.addCondition(boundary::south, condition_type::dirichlet, 0, 0, false, 2 ); // unknown 1 - y
      BCs.addCondition(boundary::north, condition_type::dirichlet, 0, 0, false, 2 ); // unknown 1 - y

      Load = 1e0;
      gsVector<> point(2);
      gsVector<> load (3);
      point<< 1.0, 0.5 ;
      load << Load,0.0, 0.0;
      pLoads.addLoad(point, load, 0 );

      dirname = dirname + "/UniaxialTension";
      output =  "solution";
      wn = output + "data.txt";
      SingularPoint = false;
    }
    else if (testCase == 5) // Bi-axial tension; use with hyperelastic material model!
    {
      BCs.addCondition(boundary::west, condition_type::dirichlet, 0, 0, false, 0 ); // unknown 0 - x
      BCs.addCondition(boundary::west, condition_type::dirichlet, 0, 0, false, 2 ); // unknown 2 - z

      BCs.addCondition(boundary::east, condition_type::collapsed, 0, 0, false, 0 ); // unknown 1 - y
      BCs.addCondition(boundary::east, condition_type::dirichlet, 0, 0, false, 2 ); // unknown 2 - z.

      BCs.addCondition(boundary::north, condition_type::collapsed, 0, 0, false, 1 ); // unknown 1 - y
      BCs.addCondition(boundary::north, condition_type::dirichlet, 0, 0, false, 2 ); // unknown 2 - z.

      BCs.addCondition(boundary::south, condition_type::dirichlet, 0, 0, false, 1 ); // unknown 1 - y
      BCs.addCondition(boundary::south, condition_type::dirichlet, 0, 0, false, 2 ); // unknown 1 - y

      real_t load_factor = 1;
      Load = 1e0;
      gsVector<> point(2);
      gsVector<> load (3);
      point<< 1.0, 0.5 ;
      load << Load,0.0, 0.0;
      pLoads.addLoad(point, load, 0 );

      point<< 0.5, 1.0 ;
      load << 0.0, Load/load_factor, 0.0;
      pLoads.addLoad(point, load, 0 );

      dirname = dirname + "/BiaxialTension";
      output =  "solution";
      wn = output + "data.txt";
      SingularPoint = false;
    }
    // else if (testCase == 6) //???
    // {

    //   BCs.addCondition(boundary::north, condition_type::dirichlet, 0, 0, false, 0 ); // unknown 1 - x
    //   BCs.addCondition(boundary::north, condition_type::dirichlet, 0, 0, false, 1 ); // unknown 1 - x
    //   BCs.addCondition(boundary::north, condition_type::dirichlet, 0, 0, false, 2 ); // unknown 1 - x

    //   BCs.addCondition(boundary::east,  condition_type::dirichlet, 0, 0, false, 0 ); // unknown 1 - x
    //   BCs.addCondition(boundary::east,  condition_type::dirichlet, 0, 0, false, 1 ); // unknown 1 - x
    //   BCs.addCondition(boundary::east,  condition_type::dirichlet, 0, 0, false, 2 ); // unknown 1 - x

    //   BCs.addCondition(boundary::south, condition_type::dirichlet, 0, 0, false, 1 ); // unknown 1 - x
    //   BCs.addCondition(boundary::south, condition_type::clamped,   0, 0, false, 2 ); // unknown 1 - x

    //   BCs.addCondition(boundary::west,  condition_type::dirichlet, 0, 0, false, 0 ); // unknown 1 - x
    //   BCs.addCondition(boundary::west,  condition_type::clamped,   0, 0, false, 2 ); // unknown 1 - x

    //   pressure = 1.0;

    //   dirname = dirname + "/" + "Case" + std::to_string(testCase);
    //   output =  "solution";
    //   wn = output + "data.txt";
    //   SingularPoint = false;

    //   writePoints.resize(2,3);
    //   writePoints.col(0)<< 0.0,0.5;
    //   writePoints.col(1)<< 0.5,0.5;
    //   writePoints.col(2)<< 1.0,0.5;
    // }
    else if (testCase == 6 || testCase == 7) // Uniaxial tension with fixed ends
    {
       for (index_t i=0; i!=3; ++i)
       {
           BCs.addCondition(boundary::west, condition_type::dirichlet, 0, 0, false, i ); // unknown 2 - z
       }
       BCs.addCondition(boundary::north, condition_type::dirichlet, 0, 0, false, 2 ); // unknown 2 - z
       BCs.addCondition(boundary::south, condition_type::dirichlet, 0, 0, false, 2 ); // unknown 2 - z

       BCs.addCondition(boundary::east, condition_type::dirichlet, 0, 0 ,false,1);
       BCs.addCondition(boundary::east, condition_type::dirichlet, 0, 0 ,false,2);
       BCs.addCondition(boundary::east, condition_type::collapsed, 0, 0 ,false,0);

       gsVector<> point(2); point<< 1.0, 0.5 ;
       gsVector<> load (3); load << 0.1, 0.0, 0.0 ;
       pLoads.addLoad(point, load, 0 );

       real_t alpha, beta;
       alpha = bDim/thickness;
       beta = aDim/bDim;
       dirname = dirname + "/" + "Tension_-r" + std::to_string(numHref) + "-e" + std::to_string(numElevate) + "-M" + std::to_string(material) + "-c" + std::to_string(Compressibility) + "-alpha" + std::to_string(alpha) + "-beta" + std::to_string(beta);
       output =  "solution";
       wn = output + "data.txt";

       cross_coordinate = 1;
       cross_val = 1.0;
    }
    else if (testCase == 8)
    {
        BCs.addCondition(boundary::south, condition_type::dirichlet, 0, 0, false, 0 ); // unknown 2 - z
        BCs.addCondition(boundary::south, condition_type::dirichlet, 0, 0, false, 1 ); // unknown 2 - z

        BCs.addCondition(boundary::north, condition_type::dirichlet, 0, 0, false, 2 ); // unknown 2 - z


        // Symmetry in x-direction:
        BCs.addCondition(boundary::east, condition_type::dirichlet, 0, 0, false, 0 );
        BCs.addCondition(boundary::east, condition_type::clamped, 0, 0, false, 1 );
        BCs.addCondition(boundary::east, condition_type::clamped, 0, 0, false, 2 );

        // Symmetry in y-direction:
        BCs.addCondition(boundary::west, condition_type::clamped, 0, 0, false, 0 );
        BCs.addCondition(boundary::west, condition_type::dirichlet, 0, 0, false, 1 );
        BCs.addCondition(boundary::west, condition_type::clamped, 0, 0, false, 2 );

        // Pressure
        pressure = 1e3;
        maxit = 50;

        dirname = dirname + "/" + "Balloon";
        output =  "solution";
        wn = output + "data.txt";

    }
    else if (testCase == 9)
    {
        Load = -1;
        neu << 0, 0, Load;
        neuData.setValue(neu,3);

        BCs.addCondition(boundary::north, condition_type::neumann, &neuData );
        BCs.addCondition(boundary::north, condition_type::dirichlet, 0, 0, false, 0 ); // unknown 2 - z
        BCs.addCondition(boundary::north, condition_type::dirichlet, 0, 0, false, 1 ); // unknown 2 - z
        BCs.addCondition(boundary::north, condition_type::collapsed, 0, 0, false, 2 ); // unknown 1 - y

        BCs.addCondition(boundary::south, condition_type::dirichlet, 0, 0, false, 0 ); // unknown 0 - x
        BCs.addCondition(boundary::south, condition_type::dirichlet, 0, 0, false, 1 ); // unknown 1 - y
        BCs.addCondition(boundary::south, condition_type::dirichlet, 0, 0, false, 2 ); // unknown 2 - z

        // Symmetry in x-direction:
        BCs.addCondition(boundary::east, condition_type::dirichlet, 0, 0, false, 0 );
        BCs.addCondition(boundary::east, condition_type::clamped, 0, 0, false, 1 );
        BCs.addCondition(boundary::east, condition_type::clamped, 0, 0, false, 2 );

        // Symmetry in y-direction:
        BCs.addCondition(boundary::west, condition_type::clamped, 0, 0, false, 0 );
        BCs.addCondition(boundary::west, condition_type::dirichlet, 0, 0, false, 1 );
        BCs.addCondition(boundary::west, condition_type::clamped, 0, 0, false, 2 );

        dirname = dirname + "/" + "Frustrum_-r=" + std::to_string(numHref) + "-e" + std::to_string(numElevate) + "-M" + std::to_string(material) + "_solution";
        output =  "solution";
        wn = output + "data.txt";

        writePoints.resize(2,3);
        writePoints.col(0)<<0.0,1.0;
        writePoints.col(1)<<0.5,1.0;
        writePoints.col(2)<<1.0,1.0;
    }
    else if (testCase == 10)
    {
        Load = -1;
        neu << 0, 0, Load;
        neuData.setValue(neu,3);

        BCs.addCondition(boundary::north, condition_type::neumann, &neuData );
        // BCs.addCondition(boundary::north, condition_type::dirichlet, 0, 0, false, 0 ); // unknown 2 - z
        // BCs.addCondition(boundary::north, condition_type::dirichlet, 0, 0, false, 1 ); // unknown 2 - z
        BCs.addCondition(boundary::north, condition_type::collapsed, 0, 0, false, 2 ); // unknown 1 - y

        BCs.addCondition(boundary::south, condition_type::dirichlet, 0, 0, false, 0 ); // unknown 0 - x
        BCs.addCondition(boundary::south, condition_type::dirichlet, 0, 0, false, 1 ); // unknown 1 - y
        BCs.addCondition(boundary::south, condition_type::dirichlet, 0, 0, false, 2 ); // unknown 2 - z

        // Symmetry in x-direction:
        BCs.addCondition(boundary::east, condition_type::dirichlet, 0, 0, false, 0 );
        BCs.addCondition(boundary::east, condition_type::clamped, 0, 0, false, 1 );
        BCs.addCondition(boundary::east, condition_type::clamped, 0, 0, false, 2 );

        // Symmetry in y-direction:
        BCs.addCondition(boundary::west, condition_type::clamped, 0, 0, false, 0 );
        BCs.addCondition(boundary::west, condition_type::dirichlet, 0, 0, false, 1 );
        BCs.addCondition(boundary::west, condition_type::clamped, 0, 0, false, 2 );

        dirname = dirname + "/" + "Frustrum2_-r=" + std::to_string(numHref) + "-e" + std::to_string(numElevate) + "-M" + std::to_string(material) + "_solution";
        output = "solution";
        wn = output + "data.txt";

        writePoints.resize(2,3);
        writePoints.col(0)<<0.0,1.0;
        writePoints.col(1)<<0.5,1.0;
        writePoints.col(2)<<1.0,1.0;
    }
    else if (testCase == 11)
    {
      Load = -1;
      neu << 0, 0, Load;
      neuData.setValue(neu,3);

      BCs.addCondition(boundary::north, condition_type::neumann, &neuData );
      BCs.addCondition(boundary::north, condition_type::dirichlet, 0, 0, false, 1 );
      BCs.addCondition(boundary::north, condition_type::clamped, 0, 0, false, 2 );

      BCs.addCondition(boundary::east, condition_type::dirichlet, 0, 0, false, 0 );
      BCs.addCondition(boundary::east, condition_type::clamped, 0, 0, false, 2 );

      BCs.addCondition(boundary::south, condition_type::dirichlet, 0, 0, false, 0 );
      BCs.addCondition(boundary::south, condition_type::dirichlet, 0, 0, false, 1 );
      BCs.addCondition(boundary::south, condition_type::dirichlet, 0, 0, false, 2 );
      BCs.addCondition(boundary::south, condition_type::clamped, 0, 0, false, 2 );

      dirname = dirname + "/" + "Cylinder-r=" + std::to_string(numHref) + "-e" + std::to_string(numElevate) + "-M" + std::to_string(material) + "_solution";
      output =  "solution";
      wn = output + "data.txt";
      SingularPoint = false;

      writePoints.resize(2,3);
      writePoints.col(0)<<0.0,1.0;
      writePoints.col(1)<<0.5,1.0;
      writePoints.col(2)<<1.0,1.0;

      cross_coordinate = 0; // Constant on x-axis
      cross_val = 1.0; // parametric value x=1.0; this corresponds with the symmetry edge
    }
    else if (testCase == 12 || testCase == 13 || testCase == 14)
    {
      // Diaphragm conditions
      BCs.addCondition(boundary::north, condition_type::dirichlet, 0, 0, false, 0 ); // unknown 0 - x
      BCs.addCondition(boundary::north, condition_type::dirichlet, 0, 0, false, 1 ); // unknown 1 - y
      BCs.addCondition(boundary::north, condition_type::dirichlet, 0, 0, false, 2 ); // unknown 2 - z
      // BCs.addCornerValue(boundary::southwest, 0.0, 0, 0); // (corner,value, patch, unknown)
      BCs.addCondition(boundary::south, condition_type::dirichlet, 0, 0, false, 0 ); // unknown 0 - x
      BCs.addCondition(boundary::south, condition_type::dirichlet, 0, 0, false, 1 ); // unknown 1 - y
      BCs.addCondition(boundary::south, condition_type::dirichlet, 0, 0, false, 2 ); // unknown 2 - z

      Load = -1e1;
      // Point loads
      gsVector<> point(2);
      gsVector<> load (3);
      point<< 0.5, 0.5 ;
      load << 0.0, 0.0, Load ;
      pLoads.addLoad(point, load, 0 );

      dirname = dirname + "/" +  "Roof_t="+ std::to_string(thickness) + "-r=" + std::to_string(numHref) + "-e" + std::to_string(numElevate) +"_solution";
      output =  "solution";
      wn = output + "data.txt";
      SingularPoint = false;
    }
    // Needs a C1 description of a circle!
    // else if (testCase == 15)
    // {
    //   Load = 0.8;
    //   neu << 0, 0,Load;
    //   neuData.setValue(neu,3);
    //   BCs.addCondition(boundary::east, condition_type::neumann, &neuData );

    //   BCs.addCondition(boundary::west, condition_type::dirichlet, 0, 0, false, 0 ); // unknown 0 - x
    //   BCs.addCondition(boundary::west, condition_type::dirichlet, 0, 0, false, 1 ); // unknown 1 - y
    //   BCs.addCondition(boundary::west, condition_type::dirichlet, 0, 0, false, 2 ); // unknown 2 - z
    //   BCs.addCondition(boundary::west, condition_type::clamped, 0, 0, false, 2 ); // unknown 2 - z

    //   dirname = dirname + "/Circle";
    //   output =  "solution";
    //   wn = output + "data.txt";
    //   SingularPoint = false;
    // }

    std::string commands = "mkdir -p " + dirname;
    const char *command = commands.c_str();
    system(command);

    // plot geometry
    if (plot)
      gsWriteParaview(mp,dirname + "/" + "mp",1000,true);

    if (write)
      initStepOutput(dirname + "/" + wn, writePoints);
    if (crosssection && cross_coordinate!=-1)
    {
      initSectionOutput(dirname,false); // write pointdataX.txt, pointdataY.txt, pointdataZ.txt
      initSectionOutput(dirname,true); // write pointdataX0.txt, pointdataY0.txt, pointdataZ0.txt
      writeSectionOutput(mp,dirname,cross_coordinate,cross_val,201,true);
    }
    else if (crosssection && cross_coordinate==-1)
    {
      gsInfo<<"No cross section can be exported if no coordinate is given...\n";
      crosssection=false;
    }


    gsFunctionExpr<> surfForce(tx,ty,tz,3);
    gsConstantFunction<> pressFun(pressure,3);
    gsConstantFunction<> foundFun(foundation,3);
    // Initialise solution object
    gsMultiPatch<> mp_def = mp;
    gsSparseSolver<>::LU solver;

    // Linear isotropic material model
    gsConstantFunction<> force(tmp,3);
    gsFunctionExpr<> t(std::to_string(thickness), 3);
    gsFunctionExpr<> E(std::to_string(E_modulus),3);
    gsFunctionExpr<> nu(std::to_string(PoissonRatio),3);
    gsFunctionExpr<> rho(std::to_string(Density),3);
    gsConstantFunction<> ratio(Ratio,3);

    real_t mu = E_modulus / (2 * (1 + PoissonRatio));
    gsConstantFunction<> alpha1(1.3,3);
    gsConstantFunction<> mu1(6.3e5/4.225e5*mu,3);
    gsConstantFunction<> alpha2(5.0,3);
    gsConstantFunction<> mu2(0.012e5/4.225e5*mu,3);
    gsConstantFunction<> alpha3(-2.0,3);
    gsConstantFunction<> mu3(-0.1e5/4.225e5*mu,3);

    // gsMaterialMatrix materialMatrixNonlinear(mp,mp_def,t,E,nu,rho);
    std::vector<gsFunction<>*> parameters(3);
    parameters[0] = &E;
    parameters[1] = &nu;
    parameters[2] = &ratio;
    gsMaterialMatrix materialMatrixNonlinear(mp,mp_def,t,parameters,rho);

    std::vector<gsFunction<>*> parameters2(8);
    if (material==14)
    {
        parameters2[0] = &E;
        parameters2[1] = &nu;
        parameters2[2] = &mu1;
        parameters2[3] = &alpha1;

        parameters2[4] = &mu2;
        parameters2[5] = &alpha2;

        parameters2[6] = &mu3;
        parameters2[7] = &alpha3;
        materialMatrixNonlinear.setParameters(parameters2);
    }

    materialMatrixNonlinear.options().setInt("MaterialLaw",material);
    materialMatrixNonlinear.options().setInt("Compressibility",Compressibility);

    // Construct assembler object
    gsThinShellAssembler assembler(mp,dbasis,BCs,surfForce,materialMatrixNonlinear);
    assembler.setOptions(opts);
    if (membrane)
        assembler.setMembrane();
    assembler.setPointLoads(pLoads);
    if (pressure!= 0.0)
        assembler.setPressure(pressFun);
    if (Spring!= 0.0)
        assembler.setFoundation(foundFun);

    gsStopwatch stopwatch;
    real_t time = 0.0;

    typedef std::function<gsSparseMatrix<real_t> (gsVector<real_t> const &)>                                Jacobian_t;
    typedef std::function<gsVector<real_t> (gsVector<real_t> const &, real_t, gsVector<real_t> const &) >   ALResidual_t;
    // Function for the Jacobian
    Jacobian_t Jacobian = [&time,&stopwatch,&assembler,&mp_def](gsVector<real_t> const &x)
    {
      stopwatch.restart();
      assembler.constructSolution(x,mp_def);
      assembler.assembleMatrix(mp_def);
      time += stopwatch.stop();

      gsSparseMatrix<real_t> m = assembler.matrix();
      // gsInfo<<"matrix = \n"<<m.toDense()<<"\n";
      return m;
    };
    // Function for the Residual
    ALResidual_t ALResidual = [&time,&stopwatch,&assembler,&mp_def](gsVector<real_t> const &x, real_t lam, gsVector<real_t> const &force)
    {
      stopwatch.restart();
      assembler.constructSolution(x,mp_def);
      assembler.assembleVector(mp_def);
      gsVector<real_t> Fint = -(assembler.rhs() - force);
      gsVector<real_t> result = Fint - lam * force;
      time += stopwatch.stop();
      return result; // - lam * force;
    };
    // Assemble linear system to obtain the force vector
    assembler.assemble();
    gsVector<> Force = assembler.rhs();


    gsArcLengthIterator<real_t> arcLength(Jacobian, ALResidual, Force);

    if (!membrane)
    {
      arcLength.options().setInt("Solver",0); // LDLT solver
      arcLength.options().setInt("BifurcationMethod",0); // 0: determinant, 1: eigenvalue
    }
    else
    {
      arcLength.options().setInt("Solver",1); // CG solver
      arcLength.options().setInt("BifurcationMethod",1); // 0: determinant, 1: eigenvalue
    }

    arcLength.options().setInt("Method",method);
    arcLength.options().setReal("Length",dLb);
    arcLength.options().setInt("AngleMethod",0); // 0: step, 1: iteration
    arcLength.options().setSwitch("AdaptiveLength",adaptive);
    arcLength.options().setInt("AdaptiveIterations",5);
    arcLength.options().setReal("Perturbation",tau);
    arcLength.options().setReal("Scaling",0.0);
    arcLength.options().setReal("Tol",tol);
    arcLength.options().setReal("TolU",tolU);
    arcLength.options().setReal("TolF",tolF);
    arcLength.options().setInt("MaxIter",maxit);
    arcLength.options().setSwitch("Verbose",true);
    arcLength.options().setReal("Relaxation",relax);
    if (quasiNewtonInt>0)
    {
      quasiNewton = true;
      arcLength.options().setInt("QuasiIterations",quasiNewtonInt);
    }
    arcLength.options().setSwitch("Quasi",quasiNewton);


    gsInfo<<arcLength.options();
    arcLength.applyOptions();
    arcLength.initialize();


    gsParaviewCollection collection(dirname + "/" + output);
    gsParaviewCollection Smembrane(dirname + "/" + "membrane");
    gsParaviewCollection Sflexural(dirname + "/" + "flexural");
    gsParaviewCollection Smembrane_p(dirname + "/" + "membrane_p");
    gsMultiPatch<> deformation = mp;

    // Make objects for previous solutions
    real_t Lold = 0;
    gsMatrix<> Uold = Force;
    Uold.setZero();

    gsMatrix<> solVector;
    real_t indicator = 0.0;
    arcLength.setIndicator(indicator); // RESET INDICATOR
    bool bisected = false;
    real_t dLb0 = dLb;
    for (index_t k=0; k<step; k++)
    {
      gsInfo<<"Load step "<< k<<"\n";
      // assembler.constructSolution(solVector,solution);
      arcLength.step();

      // gsInfo<<"m_U = "<<arcLength.solutionU()<<"\n";
      if (!(arcLength.converged()))
      {
        gsInfo<<"Error: Loop terminated, arc length method did not converge.\n";
        dLb = dLb / 2.;
        arcLength.setLength(dLb);
        arcLength.setSolution(Uold,Lold);
        bisected = true;
        k -= 1;
        continue;
        // if (plot)
        // {
        //   solVector = arcLength.solutionU();
        //   Uold = solVector;
        //   Lold = arcLength.solutionL();
        //   assembler.constructSolution(solVector,mp_def);

        //   deformation = mp_def;
        //   deformation.patch(0).coefs() -= mp.patch(0).coefs();// assuming 1 patch here

        //   gsField<> solField(mp,deformation);
        //   std::string fileName = dirname + "/" + output + util::to_string(k);
        //   gsWriteParaview<>(solField, fileName, 5000);
        //   fileName = output + util::to_string(k) + "0";
        //   collection.addTimestep(fileName,k,".vts");
        // }
        // break;
      }

      if (SingularPoint)
      {
        arcLength.computeStability(arcLength.solutionU(),quasiNewton);
        if (arcLength.stabilityChange())
        {
          gsInfo<<"Bifurcation spotted!"<<"\n";
          arcLength.computeSingularPoint(1e-4, 5, Uold, Lold, 1e-10, 0, false);
          arcLength.switchBranch();
          dLb0 = dLb = dL;
          arcLength.setLength(dLb);
        }
      }
      indicator = arcLength.indicator();

      solVector = arcLength.solutionU();
      Uold = solVector;
      Lold = arcLength.solutionL();
      assembler.constructSolution(solVector,mp_def);

      gsMatrix<> pts(2,1);
      pts<<0.5,0.5;
      if (testCase==8 || testCase==9)
      {
        pts.resize(2,3);
        pts.col(0)<<0.0,1.0;
        pts.col(1)<<0.5,1.0;
        pts.col(2)<<1.0,1.0;
      }
      gsMatrix<> lambdas = assembler.computePrincipalStretches(pts,mp_def,0);
      std::streamsize ss = std::cout.precision();
      std::cout <<std::setprecision(20)
                <<"lambdas = \n"<<lambdas<<"\n";
      std::cout<<std::setprecision(ss);

      if (testCase==4)
      {
        real_t S = Lold / 1e-3 / lambdas(0) / lambdas(2);
        real_t San = mu * (math::pow(lambdas(1),2)-1/lambdas(1));
        gsDebugVar(S);
        gsDebugVar(San);
        gsDebugVar(abs(S-San));
      }

      deformation = mp_def;
      deformation.patch(0).coefs() -= mp.patch(0).coefs();// assuming 1 patch here

      // gsDebugVar(mp_def.patch(0).coefs());

      if (testCase==8)
      {
        std::streamsize ss = std::cout.precision();
        std::cout<<std::setprecision(20)
              <<"Pressures:\n"<<pressure*arcLength.solutionL()<<"\n"
                              <<pressure*arcLength.solutionL() * assembler.getArea(mp) / assembler.getArea(mp_def)<<"\n";
        std::cout<<std::setprecision(ss);
      }

      gsInfo<<"Total ellapsed assembly time: "<<time<<" s\n";

      if (plot)
      {
        gsField<> solField;
        if (deformed)
          solField= gsField<>(mp_def,deformation);
        else
          solField= gsField<>(mp,deformation);

        std::string fileName = dirname + "/" + output + util::to_string(k);
        gsWriteParaview<>(solField, fileName, 1000,true);
        fileName = output + util::to_string(k) + "0";
        collection.addTimestep(fileName,k,".vts");
        collection.addTimestep(fileName,k,"_mesh.vtp");
      }
      if (stress)
      {
        gsField<> membraneStress, flexuralStress, membraneStress_p;

        gsPiecewiseFunction<> membraneStresses;
        assembler.constructStress(mp_def,membraneStresses,stress_type::membrane);
        if (deformed)
          membraneStress = gsField<>(mp_def,membraneStresses,true);
        else
          membraneStress = gsField<>(mp,membraneStresses,true);

        gsPiecewiseFunction<> flexuralStresses;
        assembler.constructStress(mp_def,flexuralStresses,stress_type::flexural);
        if (deformed)
          flexuralStress = gsField<>(mp_def,flexuralStresses, true);
        else
          flexuralStress = gsField<>(mp,flexuralStresses, true);

        gsPiecewiseFunction<> membraneStresses_p;
        assembler.constructStress(mp_def,membraneStresses_p,stress_type::principal_stress_membrane);
        if (deformed)
          membraneStress_p = gsField<>(mp_def,membraneStresses_p, true);
        else
          membraneStress_p = gsField<>(mp,membraneStresses_p, true);

        std::string fileName;
        fileName = dirname + "/" + "membrane" + util::to_string(k);
        gsWriteParaview( membraneStress, fileName, 1000);
        fileName = "membrane" + util::to_string(k) + "0";
        Smembrane.addTimestep(fileName,k,".vts");

        fileName = dirname + "/" + "flexural" + util::to_string(k);
        gsWriteParaview( flexuralStress, fileName, 1000);
        fileName = "flexural" + util::to_string(k) + "0";
        Sflexural.addTimestep(fileName,k,".vts");

        fileName = dirname + "/" + "membrane_p" + util::to_string(k);
        gsWriteParaview( membraneStress_p, fileName, 1000);
        fileName = "membrane_p" + util::to_string(k) + "0";
        Smembrane_p.addTimestep(fileName,k,".vts");
      }

      if (write)
        writeStepOutput(arcLength,deformation, dirname + "/" + wn, writePoints,1, 201);

      if (crosssection && cross_coordinate!=-1)
        writeSectionOutput(deformation,dirname,cross_coordinate,cross_val,201,false);

      if (!bisected)
      {
        dLb = dLb0;
        arcLength.setLength(dLb);
      }
      bisected = false;

    }

    if (plot)
    {
      collection.save();
      Smembrane.save();
      Sflexural.save();
      Smembrane_p.save();
    }

  return result;
}

template <class T>
gsMultiPatch<T> RectangularDomain(int n, int p, T L, T B, bool clamped, T clampoffset)
{
  gsMultiPatch<T> mp = RectangularDomain(n, n, p, p, L, B, clamped, clampoffset);
  return mp;
}

template <class T>
gsMultiPatch<T> RectangularDomain(int n, int m, int p, int q, T L, T B, bool clamped, T clampoffset)
{
  // -------------------------------------------------------------------------
  // --------------------------Make beam geometry-----------------------------
  // -------------------------------------------------------------------------
  int dim = 3; //physical dimension
  gsKnotVector<> kv0;
  kv0.initUniform(0,1,0,p+1,1);
  gsKnotVector<> kv1;
  kv1.initUniform(0,1,0,q+1,1);

  for(index_t i = 0; i< n; ++i)
      kv0.uniformRefine();
  for(index_t i = 0; i< m; ++i)
      kv1.uniformRefine();

  if (clamped)
  {
    T knotval;
    knotval = kv0.uValue(1);
    kv0.insert(std::min(clampoffset,knotval/2.));

    knotval = kv0.uValue(kv0.uSize()-2);
    kv0.insert(std::max(1-clampoffset,knotval/2.));
  }

  // Make basis
  gsTensorBSplineBasis<2,T> basis(kv0,kv1);

  // Initiate coefficient matrix
  gsMatrix<> coefs(basis.size(),dim);
  // Number of control points needed per component
  size_t len0 = basis.component(0).size();
  size_t len1 = basis.component(1).size();
  gsVector<> coefvec0(len0);
  // Uniformly distribute control points per component
  coefvec0.setLinSpaced(len0,0.0,L);
  gsVector<> coefvec1(basis.component(1).size());
  coefvec1.setLinSpaced(len1,0.0,B);

  // Z coordinate is zero
  coefs.col(2).setZero();

  // Define a matrix with ones
  gsVector<> temp(len0);
  temp.setOnes();
  for (index_t k = 0; k < len1; k++)
  {
    // First column contains x-coordinates (length)
    coefs.col(0).segment(k*len0,len0) = coefvec0;
    // Second column contains y-coordinates (width)
    coefs.col(1).segment(k*len0,len0) = temp*coefvec1.at(k);
  }
  // Create gsGeometry-derived object for the patch
  gsTensorBSpline<2,real_t> shape(basis,coefs);

  gsMultiPatch<T> mp;
  mp.addPatch(shape);
  mp.addAutoBoundaries();

  return mp;
}

template <class T>
void addClamping(gsMultiPatch<T>& mp, index_t patch, std::vector<boxSide> sides, T offset) //, std::vector<boxSide> sides, T offset)
{

    gsTensorBSpline<2,T> *geo = dynamic_cast< gsTensorBSpline<2,real_t> * > (&mp.patch(patch));

    T dknot0 = geo->basis().component(0).knots().minIntervalLength();
    T dknot1 = geo->basis().component(1).knots().minIntervalLength();

    gsInfo<<"sides.size() = "<<sides.size()<<"\n";

    index_t k =0;


    for (std::vector<boxSide>::iterator it = sides.begin(); it != sides.end(); it++)
    {
        gsInfo<<"side = "<<(*it)<<"\n";

      if (*it==boundary::west || *it==boundary::east) // west or east
      {
        if (*it==boundary::east) // east, val = 1
          geo->insertKnot(1 - std::min(offset, dknot0 / 2),0);
        else if (*it==boundary::west) // west
          geo->insertKnot(std::min(offset, dknot0 / 2),0);
      }
      else if (*it==boundary::south || *it==boundary::north) // west or east
      {
       if (*it==boundary::north) // north
         geo->insertKnot(1 - std::min(offset, dknot0 / 2),1);
       else if (*it==boundary::south) // south
         geo->insertKnot(std::min(offset, dknot0 / 2),1);
      }
      else if (*it==boundary::none)
        gsWarn<<*it<<"\n";
      else
        GISMO_ERROR("Side unknown, side = " <<*it);

        k++;
gsInfo<<"k = "<<k<<"\n";
    }
}

template <class T>
gsMultiPatch<T> Rectangle(T L, T B) //, int n, int m, std::vector<boxSide> sides, T offset)
{
  // -------------------------------------------------------------------------
  // --------------------------Make beam geometry-----------------------------
  // -------------------------------------------------------------------------
  int dim = 3; //physical dimension
  gsKnotVector<> kv0;
  kv0.initUniform(0,1,0,2,1);
  gsKnotVector<> kv1;
  kv1.initUniform(0,1,0,2,1);

  // Make basis
  gsTensorBSplineBasis<2,T> basis(kv0,kv1);

  // Initiate coefficient matrix
  gsMatrix<> coefs(basis.size(),dim);
  // Number of control points needed per component
  size_t len0 = basis.component(0).size();
  size_t len1 = basis.component(1).size();
  gsVector<> coefvec0(len0);
  // Uniformly distribute control points per component
  coefvec0.setLinSpaced(len0,0.0,L);
  gsVector<> coefvec1(basis.component(1).size());
  coefvec1.setLinSpaced(len1,0.0,B);

  // Z coordinate is zero
  coefs.col(2).setZero();

  // Define a matrix with ones
  gsVector<> temp(len0);
  temp.setOnes();
  for (size_t k = 0; k < len1; k++)
  {
    // First column contains x-coordinates (length)
    coefs.col(0).segment(k*len0,len0) = coefvec0;
    // Second column contains y-coordinates (width)
    coefs.col(1).segment(k*len0,len0) = temp*coefvec1.at(k);
  }
  // Create gsGeometry-derived object for the patch
  gsTensorBSpline<2,real_t> shape(basis,coefs);

  gsMultiPatch<T> mp;
  mp.addPatch(shape);
  mp.addAutoBoundaries();

  return mp;
}


template <class T>
gsMultiPatch<T> AnnularDomain(int n, int p, T R1, T R2)
{
  // -------------------------------------------------------------------------
  // --------------------------Make beam geometry-----------------------------
  // -------------------------------------------------------------------------
  int dim = 3; //physical dimension
  gsKnotVector<> kv0;
  kv0.initUniform(0,1,0,3,1);
  gsKnotVector<> kv1;
  kv1.initUniform(0,1,0,3,1);

  // Make basis
  // gsTensorNurbsBasis<2,T> basis(kv0,kv1);

  // Initiate coefficient matrix
  gsMatrix<> coefs(9,dim);

  coefs<<R1,0,0,
  (R1+R2)/2,0,0,
  R2,0,0,
  R1,R1,0,
  (R1+R2)/2,(R1+R2)/2,0,
  R2,R2,0,
  0,R1,0,
  0,(R1+R2)/2,0,
  0,R2,0;

  gsMatrix<> weights(9,1);
  weights<<1,1,1,
  0.707106781186548,0.707106781186548,0.707106781186548,
  1,1,1;

  // Create gsGeometry-derived object for the patch
  gsTensorNurbs<2,real_t> shape(kv0,kv1,coefs,weights);


  gsMultiPatch<T> mp;
  mp.addPatch(shape);
  mp.addAutoBoundaries();

  // Elevate up to order p
  if (p>2)
  {
    for(index_t i = 2; i< p; ++i)
        mp.patch(0).degreeElevate();    // Elevate the degree
  }

  // Refine n times
  for(index_t i = 0; i< n; ++i)
      mp.patch(0).uniformRefine();

  return mp;
}

template <class T>
gsMultiPatch<T> FrustrumDomain(int n, int p, T R1, T R2, T h)
{
  // -------------------------------------------------------------------------
  // --------------------------Make beam geometry-----------------------------
  // -------------------------------------------------------------------------
  // n = number of uniform refinements over the height; n = 0, only top and bottom part

  int dim = 3; //physical dimension
  gsKnotVector<> kv0;
  kv0.initUniform(0,1,0,3,1);
  gsKnotVector<> kv1;
  kv1.initUniform(0,1,0,3,1);

  // Refine n times
  for(index_t i = 0; i< n; ++i)
      kv1.uniformRefine();

  gsDebug<<kv1;

  // Make basis
  // gsTensorNurbsBasis<2,T> basis(kv0,kv1);

  // Initiate coefficient matrix
  index_t N = math::pow(2,n)+2;
  gsMatrix<> coefs(3*N,dim);
  gsMatrix<> tmp(3,3);
  T R,H;

  gsMatrix<> weights(3*N,1);
  for (index_t k=0; k!= N; k++)
  {
    R = k*(R2-R1)/(N-1) + R1;
    H = k*h/(N-1);
    tmp<< R,0,H,
          R,R,H,
          0,R,H;

    coefs.block(3*k,0,3,3) = tmp;

    weights.block(3*k,0,3,1) << 1,0.70711,1;
  }

  // Create gsGeometry-derived object for the patch
  gsTensorNurbs<2,real_t> shape(kv0,kv1,coefs,weights);

  gsMultiPatch<T> mp;
  mp.addPatch(shape);
  mp.addAutoBoundaries();

  // Elevate up to order p
  if (p>2)
  {
    for(index_t i = 2; i< p; ++i)
        mp.patch(0).degreeElevate();    // Elevate the degree
  }

  // // Refine n times
  // for(index_t i = 0; i< n; ++i)
  //     mp.patch(0).uniformRefine();

  return mp;
}

template <class T>
void initStepOutput(const std::string name, const gsMatrix<T> & points)
{
  std::ofstream file;
  file.open(name,std::ofstream::out);
  file  << std::setprecision(20)
        << "Deformation norm" << ",";
        for (index_t k=0; k!=points.cols(); k++)
        {
          file<< "point "<<k<<" - x" << ","
              << "point "<<k<<" - y" << ","
              << "point "<<k<<" - z" << ",";
        }

  file  << "Lambda" << ","
        << "Indicator"
        << "\n";
  file.close();

  gsInfo<<"Step results will be written in file: "<<name<<"\n";
}

template <class T>
void writeStepOutput(const gsArcLengthIterator<T> & arcLength, const gsMultiPatch<T> & deformation, const std::string name, const gsMatrix<T> & points, const index_t extreme, const index_t kmax) // extreme: the column of point indices to compute the extreme over (default -1)
{
  gsMatrix<T> P(2,1), Q(2,1);
  gsMatrix<T> out(3,points.cols());
  gsMatrix<T> tmp;

  for (index_t p=0; p!=points.cols(); p++)
  {
    P<<points.col(p);
    deformation.patch(0).eval_into(P,tmp);
    out.col(p) = tmp;
  }

  std::ofstream file;
  file.open(name,std::ofstream::out | std::ofstream::app);
  if (extreme==-1)
  {
    file  << std::setprecision(6)
          << arcLength.solutionU().norm() << ",";
          for (index_t p=0; p!=points.cols(); p++)
          {
            file<< out(0,p) << ","
                << out(1,p) << ","
                << out(2,p) << ",";
          }

    file  << arcLength.solutionL() << ","
          << arcLength.indicator() << ","
          << "\n";
  }
  else if (extreme==0 || extreme==1)
  {
    gsMatrix<T> out2(kmax,points.cols()); // evaluation points in the rows, output (per coordinate) in columns
    for (int p = 0; p != points.cols(); p ++)
    {
      Q.at(1-extreme) = points(1-extreme,p);
      for (int k = 0; k != kmax; k ++)
      {
        Q.at(extreme) = 1.0*k/(kmax-1);
        deformation.patch(0).eval_into(Q,tmp);
        out2(k,p) = tmp.at(2); // z coordinate
      }
    }

    file  << std::setprecision(6)
          << arcLength.solutionU().norm() << ",";
          for (index_t p=0; p!=points.cols(); p++)
          {
            file<< out(0,p) << ","
                << out(1,p) << ","
                << std::max(abs(out2.col(p).maxCoeff()),abs(out2.col(p).minCoeff())) << ",";
          }

    file  << arcLength.solutionL() << ","
          << arcLength.indicator() << ","
          << "\n";
  }
  else
    GISMO_ERROR("Extremes setting unknown");

  file.close();
}

void initSectionOutput(const std::string dirname, bool undeformed)
{
  std::ofstream file2, file3, file4;
  std::string wn2,wn3,wn4;

  if (! undeformed)
  {
    wn2 = dirname + "/" + "pointdataX.txt";
    wn3 = dirname + "/" + "pointdataY.txt";
    wn4 = dirname + "/" + "pointdataZ.txt";
  }
  else
  {
    wn2 = dirname + "/" + "pointdataX0.txt";
    wn3 = dirname + "/" + "pointdataY0.txt";
    wn4 = dirname + "/" + "pointdataZ0.txt";
  }

  file2.open(wn2,std::ofstream::out);
  file2.close();

  file3.open(wn3,std::ofstream::out);
  file3.close();

  file4.open(wn4,std::ofstream::out);
  file4.close();

  gsInfo<<"Cross-section results will be written in directory: "<<dirname<<"\n";
}

template <class T>
void writeSectionOutput(const gsMultiPatch<T> & mp, const std::string dirname, const index_t coordinate, const T coordVal, const index_t N, bool undeformed) // coordinate: the column which remains constant at coordVal
{
  gsMatrix<T> P(2,1);
  gsMatrix<T> tmp;
  P.setZero();
  P.at(coordinate) = coordVal;

  std::ofstream file2, file3, file4;
  std::string wn2,wn3,wn4;

  if (! undeformed)
  {
    wn2 = dirname + "/" + "pointdataX.txt";
    wn3 = dirname + "/" + "pointdataY.txt";
    wn4 = dirname + "/" + "pointdataZ.txt";
  }
  else
  {
    wn2 = dirname + "/" + "pointdataX0.txt";
    wn3 = dirname + "/" + "pointdataY0.txt";
    wn4 = dirname + "/" + "pointdataZ0.txt";
  }

  file2.open(wn2,std::ofstream::out | std::ofstream::app);
  file3.open(wn3,std::ofstream::out | std::ofstream::app);
  file4.open(wn4,std::ofstream::out | std::ofstream::app);


  gsMatrix<T> out(3,N); // evaluation points in the rows, output (per coordinate) in columns
    for (int k = 0; k != N; k ++)
    {
      P.at(1-coordinate) = 1.0*k/(N-1);

      mp.patch(0).eval_into(P,tmp);
      out.col(k) = tmp; // z coordinate

      std::string str2 = std::to_string(out(0,k));
      std::string str3 = std::to_string(out(1,k));
      std::string str4 = std::to_string(out(2,k));
      if(k+1 == N)
      {
          file2<<str2;
          file3<<str3;
          file4<<str4;
      }
      else{
          file2<<str2<<',';
          file3<<str3<<',';
          file4<<str4<<',';
      }
    }
    file2<<'\n';
    file2.close();
    file3<<'\n';
    file3.close();
    file4<<'\n';
    file4.close();
}<|MERGE_RESOLUTION|>--- conflicted
+++ resolved
@@ -149,11 +149,7 @@
     cmd.addSwitch("membrane", "Use membrane model (no bending)", membrane);
     cmd.addSwitch("symmetry", "Use symmetry boundary condition (different per problem)", symmetry);
     cmd.addSwitch("deformed", "plot on deformed shape", deformed);
-<<<<<<< HEAD
-    cmd.addSwitch("write","write output to file", write);
-=======
     cmd.addSwitch("write", "write to file", write);
->>>>>>> 4e2d69b2
 
     try { cmd.getValues(argc,argv); } catch (int rv) { return rv; }
 
@@ -225,18 +221,13 @@
     }
     /*
       Case 6: Constrained tension (see Roohbakhshan2017)
-      ./bin/gsThinShell_ArcLength -t 6 --plot -L 5e-3 -r 3 --write -M 12 -N 50
-
-      After 10 steps at P/EA = 1:
-        ./bin/gsThinShell_ArcLength -t 6 -r 3  -L 11.8421052632 -m 0 -M 2 -N 10 --write
-
     */
     else if (testCase==6)
     {
-      aDim = 9.0e-3;
-      bDim = 3.0e-3;
+      aDim = 10.0e-3;
+      bDim = 10.0e-3;
       real_t mu = 10e3;
-      thickness = 0.3e-3;
+      thickness = 0.25e-3;
       if ((!Compressibility) && (material!=0))
         PoissonRatio = 0.5;
       else
@@ -246,27 +237,16 @@
         mu = 10e3;
       else if (material==3 || material==13)
         mu = 30e3;
-      else if (material==14)
-        mu = 30e3;
 
       E_modulus = 2*mu*(1+PoissonRatio);
 
       Ratio = 0.5;
 
-      mp = Rectangle(aDim, bDim);
-
-      for(index_t i = 0; i< numElevate; ++i)
-        mp.patch(0).degreeElevate();    // Elevate the degree
-
-      // h-refine
-      for(index_t i = 0; i< numHref; ++i)
-        mp.patch(0).uniformRefine();
+      mp = RectangularDomain(numHref, numElevate+2, aDim/2., bDim/2.);
     }
     /*
       Case 7: Constrained tension (Chopin2019)
       Chopin, J., Panaitescu, A., & Kudrolli, A. (2018). Corner singularities and shape of stretched elastic sheets. Physical Review E, 98(4), 043003. https://doi.org/10.1103/PhysRevE.98.043003Chopin, J., Panaitescu, A., & Kudrolli, A. (2018). Corner singularities and shape of stretched elastic sheets. Physical Review E, 98(4), 043003. https://doi.org/10.1103/PhysRevE.98.043003
-      ./bin/gsThinShell_ArcLength -t 7 --plot -L 5e1 -r 5 -e 2 -c 1 --write -M 12 -N 25 --cross
-
     */
     else if (testCase == 7)
     {
@@ -285,14 +265,7 @@
       // Ratio = 2.5442834138486314;
       Ratio = 0.5;
 
-      mp = Rectangle(aDim, bDim);
-
-      for(index_t i = 0; i< numElevate; ++i)
-        mp.patch(0).degreeElevate();    // Elevate the degree
-
-      // h-refine
-      for(index_t i = 0; i< numHref; ++i)
-        mp.patch(0).uniformRefine();
+      mp = RectangularDomain(numHref, numHref, numElevate+2, numElevate + 2, aDim, bDim);
     }
     /*
       Case 8: Balloon subject to increasing internal pressure               --- Validation settings: -L 1eX -l 1eX -M 14 -N 500 -r X -e X
@@ -558,7 +531,7 @@
       dirname = dirname + "/UniaxialTension";
       output =  "solution";
       wn = output + "data.txt";
-      SingularPoint = false;
+      SingularPoint = true;
     }
     else if (testCase == 5) // Bi-axial tension; use with hyperelastic material model!
     {
@@ -589,38 +562,38 @@
       dirname = dirname + "/BiaxialTension";
       output =  "solution";
       wn = output + "data.txt";
+      SingularPoint = true;
+    }
+    else if (testCase == 6) //???
+    {
+
+      BCs.addCondition(boundary::north, condition_type::dirichlet, 0, 0, false, 0 ); // unknown 1 - x
+      BCs.addCondition(boundary::north, condition_type::dirichlet, 0, 0, false, 1 ); // unknown 1 - x
+      BCs.addCondition(boundary::north, condition_type::dirichlet, 0, 0, false, 2 ); // unknown 1 - x
+
+      BCs.addCondition(boundary::east,  condition_type::dirichlet, 0, 0, false, 0 ); // unknown 1 - x
+      BCs.addCondition(boundary::east,  condition_type::dirichlet, 0, 0, false, 1 ); // unknown 1 - x
+      BCs.addCondition(boundary::east,  condition_type::dirichlet, 0, 0, false, 2 ); // unknown 1 - x
+
+      BCs.addCondition(boundary::south, condition_type::dirichlet, 0, 0, false, 1 ); // unknown 1 - x
+      BCs.addCondition(boundary::south, condition_type::clamped,   0, 0, false, 2 ); // unknown 1 - x
+
+      BCs.addCondition(boundary::west,  condition_type::dirichlet, 0, 0, false, 0 ); // unknown 1 - x
+      BCs.addCondition(boundary::west,  condition_type::clamped,   0, 0, false, 2 ); // unknown 1 - x
+
+      pressure = 1.0;
+
+      dirname = dirname + "/" + "Case" + std::to_string(testCase);
+      output =  "solution";
+      wn = output + "data.txt";
       SingularPoint = false;
-    }
-    // else if (testCase == 6) //???
-    // {
-
-    //   BCs.addCondition(boundary::north, condition_type::dirichlet, 0, 0, false, 0 ); // unknown 1 - x
-    //   BCs.addCondition(boundary::north, condition_type::dirichlet, 0, 0, false, 1 ); // unknown 1 - x
-    //   BCs.addCondition(boundary::north, condition_type::dirichlet, 0, 0, false, 2 ); // unknown 1 - x
-
-    //   BCs.addCondition(boundary::east,  condition_type::dirichlet, 0, 0, false, 0 ); // unknown 1 - x
-    //   BCs.addCondition(boundary::east,  condition_type::dirichlet, 0, 0, false, 1 ); // unknown 1 - x
-    //   BCs.addCondition(boundary::east,  condition_type::dirichlet, 0, 0, false, 2 ); // unknown 1 - x
-
-    //   BCs.addCondition(boundary::south, condition_type::dirichlet, 0, 0, false, 1 ); // unknown 1 - x
-    //   BCs.addCondition(boundary::south, condition_type::clamped,   0, 0, false, 2 ); // unknown 1 - x
-
-    //   BCs.addCondition(boundary::west,  condition_type::dirichlet, 0, 0, false, 0 ); // unknown 1 - x
-    //   BCs.addCondition(boundary::west,  condition_type::clamped,   0, 0, false, 2 ); // unknown 1 - x
-
-    //   pressure = 1.0;
-
-    //   dirname = dirname + "/" + "Case" + std::to_string(testCase);
-    //   output =  "solution";
-    //   wn = output + "data.txt";
-    //   SingularPoint = false;
-
-    //   writePoints.resize(2,3);
-    //   writePoints.col(0)<< 0.0,0.5;
-    //   writePoints.col(1)<< 0.5,0.5;
-    //   writePoints.col(2)<< 1.0,0.5;
-    // }
-    else if (testCase == 6 || testCase == 7) // Uniaxial tension with fixed ends
+
+      writePoints.resize(2,3);
+      writePoints.col(0)<< 0.0,0.5;
+      writePoints.col(1)<< 0.5,0.5;
+      writePoints.col(2)<< 1.0,0.5;
+    }
+    else if (testCase == 7) // Uniaxial tension with fixed ends
     {
        for (index_t i=0; i!=3; ++i)
        {
@@ -966,7 +939,7 @@
     arcLength.options().setSwitch("Quasi",quasiNewton);
 
 
-    gsInfo<<arcLength.options();
+    gsDebug<<arcLength.options();
     arcLength.applyOptions();
     arcLength.initialize();
 
