/** @file benchmark_Wrinkling.cpp

    @brief Computes the wrinkling behaviour of a thin sheet

    Fig 12 of:

    Verhelst, H. M., Möller, M., Den Besten, J. H., Mantzaflaris, A., & Kaminski, M. L. (2021).
    Stretch-Based Hyperelastic Material Formulations for Isogeometric Kirchhoff–Love Shells with Application to Wrinkling.
    Computer-Aided Design, 139, 103075. https://doi.org/10.1016/j.cad.2021.103075

    This file is part of the G+Smo library.

    This Source Code Form is subject to the terms of the Mozilla Public
    License, v. 2.0. If a copy of the MPL was not distributed with this
    file, You can obtain one at http://mozilla.org/MPL/2.0/.

    Author(s): H.M. Verhelst (2019-..., TU Delft)
*/

#include <gismo.h>

#ifdef gsKLShell_ENABLED
#include <gsKLShell/gsThinShellAssembler.h>
#include <gsKLShell/getMaterialMatrix.h>
#include <gsKLShell/gsFunctionSum.h>
#endif

#include <gsStructuralAnalysis/gsStructuralAnalysisTools.h>

#include <gsStructuralAnalysis/gsALMBase.h>
#include <gsStructuralAnalysis/gsALMLoadControl.h>
#include <gsStructuralAnalysis/gsALMRiks.h>
#include <gsStructuralAnalysis/gsALMCrisfield.h>

#include <gsUnstructuredSplines/src/gsApproxC1Spline.h>
#include <gsUnstructuredSplines/src/gsAlmostC1.h>
#include <gsUnstructuredSplines/src/gsSmoothInterfaces.h>

using namespace gismo;

template <class T>
void initStepOutput( const std::string name, const gsMatrix<T> & points);

template <class T>
void writeStepOutput(const gsALMBase<T> * arcLength, const gsMultiPatch<T> & deformation, const std::string name, const gsMatrix<T> & points, const gsMatrix<index_t> & patches);

#ifdef gsKLShell_ENABLED
int main (int argc, char** argv)
{
    // Input options
    int numElevate  = 2;
    int numHref     = 5;
    bool plot       = false;
    bool smooth     = false;
    bool mesh = false;
    bool stress       = false;
    bool quasiNewton = false;
    int quasiNewtonInt = -1;
    bool SingularPoint = false;
    bool adaptive = false;
    int step = 10;
    int method = 2; // (0: Load control; 1: Riks' method; 2: Crisfield's method; 3: consistent crisfield method; 4: extended iterations)
    bool symmetry = false;
    bool deformed = false;

    real_t tau = 1e4;
    real_t shift = -1e2;

    index_t Compressibility = 0;
    index_t material = 3;
    index_t impl = 1; // 1= analytical, 2= generalized, 3= spectral

    real_t relax = 1.0;

    int result = 0;

    bool write = false;
    bool writeG = false;

    index_t maxit = 50;

    // Arc length method options
    real_t dL         = 0; // Arc length
    real_t dLb        = 0.5; // Arc length to find bifurcation
    real_t tol = 1e-4;
    real_t tolU = 1e-4;
    real_t tolF = 1e-4;

    index_t testCase = 0;

    std::string wn("data.csv");

    std::string assemberOptionsFile("options/solver_options.xml");

    index_t nmodes = 15;

    std::vector<index_t> modevec;

    gsCmdLine cmd("Wrinkling analysis with thin shells.");
    cmd.addString( "f", "file", "Input XML file for assembler options", assemberOptionsFile );

    cmd.addInt("r","hRefine", "Number of dyadic h-refinement (bisection) steps to perform before solving", numHref);
    cmd.addInt("e","degreeElevation", "Number of degree elevation steps to perform on the Geometry's basis before solving", numElevate);

    cmd.addInt( "M", "Material", "Material law",  material );
    cmd.addInt( "c", "Compressibility", "1: compressible, 0: incompressible",  Compressibility );
    cmd.addInt( "I", "Implementation", "Implementation: 1= analytical, 2= generalized, 3= spectral",  impl );

    cmd.addInt("m","Method", "Arc length method; 1: Crisfield's method; 2: RIks' method.", method);
    cmd.addReal("L","dLb", "arc length", dLb);
    cmd.addReal("l","dL", "arc length after bifurcation", dL);
    cmd.addReal("A","relaxation", "Relaxation factor for arc length method", relax);

    cmd.addReal("S","shift", "Shift for stability eigenvalue computation", shift);
    cmd.addReal("F","factor", "factor for bifurcation perturbation", tau);
    cmd.addInt("q","QuasiNewtonInt","Use the Quasi Newton method every INT iterations",quasiNewtonInt);
    cmd.addSwitch("bifurcation", "Compute singular points and bifurcation paths", SingularPoint);
    cmd.addInt("n", "maxmodes", "Number of modes to be computed", nmodes);
    cmd.addInt("N", "maxsteps", "solMaximum number of steps", step);

    cmd.addSwitch("smooth", "Use a smooth basis (maximum regularity)", smooth);

    cmd.addInt("t", "testcase", "testcase", testCase);
    cmd.addSwitch("adaptive", "Adaptive length ", adaptive);
    cmd.addSwitch("quasi", "Use the Quasi Newton method", quasiNewton);
    cmd.addSwitch("plot", "Plot result in ParaView format", plot);
    cmd.addSwitch("mesh", "Plot mesh?", mesh);
    cmd.addSwitch("stress", "Plot stress in ParaView format", stress);
    cmd.addSwitch("write", "Write output to file", write);
    cmd.addSwitch("writeG", "Write refined geometry", writeG);
    cmd.addSwitch("symmetry", "Use symmetry boundary condition (different per problem)", symmetry);
    cmd.addSwitch("deformed", "plot on deformed shape", deformed);
    cmd.addMultiInt("i", "modes", "Modes to select", modevec);

    try { cmd.getValues(argc,argv); } catch (int rv) { return rv; }

    gsFileData<> fd(assemberOptionsFile);
    gsOptionList opts;
    fd.getFirst<gsOptionList>(opts);

    if (dL==0)
    {
      dL = dLb;
    }

    real_t aDim,bDim;
    real_t thickness, E_modulus, PoissonRatio, Density, Ratio, MU1, ALPHA1;
    real_t mu, C01,C10;
    if (testCase==0 || testCase==1 || testCase == 2)
    {
      thickness = 0.14e-3;
      E_modulus     = 1;
      PoissonRatio = 0;
      Density = 1e0;
      Ratio = 7.0;
      if ((!Compressibility) && (material!=0))
        PoissonRatio = 0.5;
      else
        PoissonRatio = 0.499;

      if (material==3)
      {
        C10 = 6.21485502e4; // c1/2
        C01 = 15.8114570e4; // c2/2
        Ratio = C10/C01;
        mu = 2*(C01+C10);
      }
      else
      {
        C10 = 19.1010178e4;
        mu = 2*C10;
      }
      E_modulus = 2*mu*(1+PoissonRatio);
      gsDebug<<"E = "<<E_modulus<<"; nu = "<<PoissonRatio<<"; mu = "<<mu<<"; ratio = "<<Ratio<<"\n";
    }
    else if (testCase==3 || testCase==4)
    {
      thickness = 1.0e-3;
      E_modulus     = 1;
      PoissonRatio = 0.4999;
      Density = 1e0;
      Ratio = 0;
      MU1 = 749.18;
      ALPHA1 = 17.14;
      // material = 4;
      // impl = 3;
    }
    else
      GISMO_ERROR("Test case" << testCase<<" unknown.");

    /////////////////////////////////////////////////////////////////////////////////
    //////////////////////////Geometric data/////////////////////////////////////////
    /////////////////////////////////////////////////////////////////////////////////
    // Geometry
    gsMultiPatch<> mp,mp_def;
    //Probes
    gsMatrix<> writePoints;
    gsMatrix<index_t> writePatches;
    // BCs
    gsBoundaryConditions<> BCs;
    gsPointLoads<real_t> pLoads = gsPointLoads<real_t>();
    // Export
    std::string output = "solution";
    std::string dirname = "ArcLengthResults";

    if (testCase==0)
    {
      // Geometry
      bDim = 0.14; aDim = 2*bDim;
      mp.addPatch(gsNurbsCreator<>::BSplineRectangle(0,0,aDim/2., bDim/2.));
      mp.degreeReduce(1);
      mp.embed(3);
      gsInfo<<"alpha = "<<aDim/bDim<<"; beta = "<<bDim/thickness<<"\n";

      // Probes
      writePoints.resize(2,1);
      writePoints.col(0)<< 1.0,1.0;

      writePatches.resize(1,1);
      writePatches.row(0)<<0;

      // BCs
      BCs.addCondition(boundary::west, condition_type::dirichlet, 0, 0 ,false,0);

      BCs.addCondition(boundary::east, condition_type::collapsed, 0, 0 ,false,0);
      BCs.addCondition(boundary::east, condition_type::dirichlet, 0, 0 ,false,1);
      BCs.addCondition(boundary::east, condition_type::dirichlet, 0, 0 ,false,2);

      BCs.addCondition(boundary::east, condition_type::weak_clamped  , 0, 0, false,2);
      BCs.addCondition(boundary::west, condition_type::weak_clamped  , 0, 0, false,2);

      BCs.addCondition(boundary::south, condition_type::dirichlet, 0, 0, false, 1 ); // unknown 2 - z.
      BCs.addCondition(boundary::south, condition_type::dirichlet, 0, 0, false, 2 ); // unknown 2 - z.

      real_t Load = 1e0;
      gsVector<> point(2); point<< 1.0, 0.5 ;
      gsVector<> load (3); load << Load,0.0,0.0;
      pLoads.addLoad(point, load, 0 );

      // Export
      dirname = dirname + "/QuarterSheet_-r" + std::to_string(numHref) + "-e" + std::to_string(numElevate) + "-M" + std::to_string(material) + "-c" + std::to_string(Compressibility) + "-alpha" + std::to_string(aDim/bDim) + "-beta" + std::to_string(bDim/thickness);
      output =  "solution";
      wn = output + "data.txt";

    }
    else if (testCase==1)
    {
      // Geometry
      bDim = 0.14; aDim = 2*bDim;
      gsInfo<<"alpha = "<<aDim/bDim<<"; beta = "<<bDim/thickness<<"\n";
      gsMultiPatch<> mp_tmp;
      mp_tmp.addPatch(gsNurbsCreator<>::BSplineRectangle(0,0,aDim/2., bDim/2.));
      mp = mp_tmp.uniformSplit();
      for (size_t p=0; p!=mp.nPatches(); p++)
      {
        gsTensorBSplineBasis<2,real_t> * basis;
          if ((basis = dynamic_cast<gsTensorBSplineBasis<2,real_t> *>(&mp.basis(p))))
          for (size_t d=0; d!=2; d++)
            basis->knots(d).transform(0,1);
      }
      mp.degreeReduce(1);
      mp.embed(3);
      mp.computeTopology();

      gsWrite(mp,"mp");

      // Probes
      writePoints.resize(2,1);
      writePoints.col(0)<< 1.0,1.0;

      writePatches.resize(1,1);
      writePatches.row(0)<<3;

      BCs.addCondition(0,boundary::west, condition_type::dirichlet, 0, 0 ,false,0);
      BCs.addCondition(1,boundary::west, condition_type::dirichlet, 0, 0 ,false,0);

      BCs.addCondition(2,boundary::east, condition_type::collapsed, 0, 0 ,false,0);
      BCs.addCondition(3,boundary::east, condition_type::collapsed, 0, 0 ,false,0);
      BCs.addCondition(2,boundary::east, condition_type::dirichlet, 0, 0 ,false,1);
      BCs.addCondition(3,boundary::east, condition_type::dirichlet, 0, 0 ,false,1);
      BCs.addCondition(2,boundary::east, condition_type::dirichlet, 0, 0 ,false,2);
      BCs.addCondition(3,boundary::east, condition_type::dirichlet, 0, 0 ,false,2);

      BCs.addCondition(2,boundary::east, condition_type::weak_clamped  , 0, 0, false,2);
      BCs.addCondition(3,boundary::east, condition_type::weak_clamped  , 0, 0, false,2);
      BCs.addCondition(2,boundary::west, condition_type::weak_clamped  , 0, 0, false,2);
      BCs.addCondition(3,boundary::west, condition_type::weak_clamped  , 0, 0, false,2);


      BCs.addCoupled(2,boundary::east,3,boundary::east,2,0,0);
      BCs.addCoupled(2,boundary::east,3,boundary::east,2,0,2);

      BCs.addCondition(0,boundary::south, condition_type::dirichlet, 0, 0, false, 1 ); // unknown 2 - z.
      BCs.addCondition(2,boundary::south, condition_type::dirichlet, 0, 0, false, 1 ); // unknown 2 - z.
      BCs.addCondition(0,boundary::south, condition_type::dirichlet, 0, 0, false, 2 ); // unknown 2 - z.
      BCs.addCondition(2,boundary::south, condition_type::dirichlet, 0, 0, false, 2 ); // unknown 2 - z.

      real_t Load = 2*1e0;
      gsVector<> point(2); point<< 1.0, 1.0 ;
      gsVector<> load (3); load << Load,0.0,0.0;
      pLoads.addLoad(point, load, 3 );

      // Export
      dirname = dirname + "/QuarterSheet_-r" + std::to_string(numHref) + "-e" + std::to_string(numElevate) + "-M" + std::to_string(material) + "-c" + std::to_string(Compressibility) + "-alpha" + std::to_string(aDim/bDim) + "-beta" + std::to_string(bDim/thickness);
      output =  "solution";
      wn = output + "data.txt";

    }
    else if (testCase==2)
    {
      // Geometry
      /////////////////////////////////////////////////////////////////////////////////////
      gsMultiPatch<> mp_nurbs;
      real_t Radius = 0.25;
      bDim = 0.14; aDim = 2*bDim;
      GISMO_ASSERT(Radius<1,"Radius cannot be larger than 1");
      real_t Ri = bDim*Radius;
      real_t Ro = Ri+(bDim - Ri)/2; // middle between Ri an bDim
      gsKnotVector<> KVx (0,1,0,2) ;
      gsKnotVector<> KVy (0,1,0,3) ;
      gsMatrix<> C(6,2) ;
      C <<  Ri , 0  ,  Ro, 0
          , Ri , Ri ,  Ro, Ro
          , 0 ,  Ri ,  0 , Ro ;

      // Set weights
      gsMatrix<> ww(6,1) ;
      ww.setOnes();
      ww.at(2)= 0.707106781186548 ;
      ww.at(3)= 0.707106781186548 ;
      gsTensorNurbs<2,real_t> annulus(KVx,KVy,C,ww);
      annulus.swapDirections(0,1);
      std::vector<gsGeometry<> *> pieces = annulus.uniformSplit(0);

      gsTensorNurbs<2,real_t> bottom = static_cast<gsTensorNurbs<2,real_t> &>(*pieces[0]);
      gsTensorNurbs<2,real_t> top    = static_cast<gsTensorNurbs<2,real_t> &>(*pieces[1]);
      mp_nurbs.addPatch(bottom);
      mp_nurbs.addPatch(top);

      bottom.coefs().block(0,0,3,2)   = bottom.coefs().block(3,0,3,2);
      bottom.weights().block(0,0,3,1) = bottom.weights().block(3,0,3,1);
      bottom.coefs().block(3,0,3,1).setConstant(aDim);
      bottom.weights().block(3,0,3,1).setOnes();
      mp_nurbs.addPatch(bottom);

      top.coefs().block(0,0,3,2)   = top.coefs().block(3,0,3,2);
      top.weights().block(0,0,3,1) = top.weights().block(3,0,3,1);
      top.coefs().block(3,1,3,1).setConstant(bDim);
      top.weights().block(3,0,3,1).setOnes();
      mp_nurbs.addPatch(top);

      // we use C to store the coefs of the new patch
      C.resize(4,2);
      C.row(0) = top.coefs().row(0); // the first coefficient of top is the EV
      C.row(1)<<aDim,top.coefs()(0,1);
      C.row(2)<<top.coefs()(0,1),bDim; // the fourth coefficient of top is the second control point we need
      C.row(3)<<aDim,bDim; // the fourth coefficient of top is the second control point we need
      gsTensorBSpline<2,real_t> patch(KVx,KVx,C);
      mp_nurbs.addPatch(patch);

      // Construct mp and project mp_nurbs on it
      gsTensorBSpline<2,real_t> * tb;
      gsTensorNurbs<2,real_t> * tn;

      index_t degree = 0;
      for (size_t p=0; p!=mp_nurbs.nPatches(); p++)
      {
          tn = dynamic_cast<gsTensorNurbs<2,real_t> *>(&mp_nurbs.patch(p));
      }
      for (size_t p=0; p!=mp_nurbs.nPatches(); p++)
      {
          if ((tn = dynamic_cast<gsTensorNurbs<2,real_t> *>(&mp_nurbs.patch(p))))
              mp.addPatch(gsTensorBSpline<2,real_t>(tn->basis().knots(0),tn->basis().knots(1),tn->coefs()));
          else if ((tb = dynamic_cast<gsTensorBSpline<2,real_t> *>(&mp_nurbs.patch(p))))
              mp.addPatch(*tb);
          else
              GISMO_ERROR("Cannot construct multipatch");

          tb = dynamic_cast<gsTensorBSpline<2,real_t> *>(&mp.patch(p));
          if (tb->degree(0) > tb->degree(1))
              tb->degreeElevate(1,1);
          else if (tb->degree(0) < tb->degree(1))
              tb->degreeElevate(1,0);

          degree = math::max(degree,tb->basis().maxDegree());
      }

      for (size_t p=0; p!=mp_nurbs.nPatches(); p++)
      {
        tb = dynamic_cast<gsTensorBSpline<2,real_t> *>(&mp.patch(p));
        if (tb->basis().maxDegree() < degree)
            tb->degreeElevate(degree-tb->basis().maxDegree());
      }

      mp.fixOrientation();
      mp.embed(3);
      mp.computeTopology();

      // Probes
      writePoints.resize(2,1);
      writePoints.col(0)<< 1.0,1.0;

      writePatches.resize(1,1);
      writePatches.row(0)<<4;

      // BCs
      BCs.addCondition(2,boundary::north, condition_type::collapsed, 0, 0 ,false,0);
      BCs.addCondition(2,boundary::north, condition_type::dirichlet, 0, 0 ,false,1);
      BCs.addCondition(2,boundary::north, condition_type::weak_clamped  , 0, 0, false,2);

      BCs.addCondition(4,boundary::east, condition_type::collapsed, 0, 0 ,false,0);
      BCs.addCondition(4,boundary::east, condition_type::dirichlet, 0, 0 ,false,1);
      BCs.addCondition(4,boundary::east, condition_type::weak_clamped  , 0, 0, false,2);


      BCs.addCondition(1,boundary::east, condition_type::dirichlet, 0, 0 ,false,0);
      BCs.addCondition(3,boundary::east, condition_type::dirichlet, 0, 0 ,false,0);
      BCs.addCondition(1,boundary::east, condition_type::weak_clamped  , 0, 0, false,2);
      BCs.addCondition(3,boundary::east, condition_type::weak_clamped  , 0, 0, false,2);


      BCs.addCondition(0,boundary::west, condition_type::dirichlet, 0, 0, false, 1 ); // unknown 2 - z.
      BCs.addCondition(2,boundary::west, condition_type::dirichlet, 0, 0, false, 1 ); // unknown 2 - z.

      real_t Load = 1e0;
      gsVector<> point(2); point<< 1.0, 1.0 ;
      gsVector<> load (3); load << Load,0.0,0.0;
      pLoads.addLoad(point, load, 4 );

      // Export
      dirname = dirname + "/QuarterSheetHole_-r" + std::to_string(numHref) + "-e" + std::to_string(numElevate) + "-M" + std::to_string(material) + "-c" + std::to_string(Compressibility) + "-alpha" + std::to_string(aDim/bDim) + "-beta" + std::to_string(bDim/thickness);
      output =  "solution";
      wn = output + "data.txt";
    }
    else if (testCase==3)
    {
      // Geometry
      bDim = 25e-3; aDim = 75e-3;
      mp.addPatch(gsNurbsCreator<>::BSplineRectangle(0,0,2./5.*aDim,bDim));
      mp.addPatch(gsNurbsCreator<>::BSplineRectangle(2./5.*aDim,0,3./5.*aDim,bDim));
      mp.addPatch(gsNurbsCreator<>::BSplineRectangle(3./5.*aDim,0,aDim,bDim));

      mp.degreeReduce(1);
      mp.embed(3);
      mp.computeTopology();

      gsWrite(mp,"mp");

      gsInfo<<"alpha = "<<aDim/bDim<<"; beta = "<<bDim/thickness<<"\n";

      // Probes
      writePoints.resize(2,1);
      writePoints.col(0)<< 0.5,0.0;

      writePatches.resize(1,1);
      writePatches.row(0)<<1;

      // BCs
      BCs.addCondition(0,boundary::west , condition_type::dirichlet, 0, 0 ,false, -1);
      BCs.addCondition(0,boundary::west , condition_type::weak_clamped, 0, 0 ,false, 2);
      BCs.addCondition(1,boundary::south, condition_type::collapsed, 0, 0, false, -1);
      BCs.addCondition(2,boundary::east , condition_type::dirichlet, 0, 0 ,false, -1);
      BCs.addCondition(2,boundary::east , condition_type::weak_clamped, 0, 0 ,false, 2);

      real_t Load = 1e-8;
      gsVector<> point(2); point<< 0.5, 0.0 ;
      gsVector<> load (3); load << 0.0, -Load,0.0;
      pLoads.addLoad(point, load, 1 );

      // Export
      dirname = dirname + "/WebbBridge_-r" + std::to_string(numHref) + "-e" + std::to_string(numElevate) + "-M" + std::to_string(material) + "-c" + std::to_string(Compressibility) + "-alpha" + std::to_string(aDim/bDim) + "-beta" + std::to_string(bDim/thickness);
      output =  "solution";
      wn = output + "data.txt";
    }
    else if (testCase==4)
    {
      // Geometry
      bDim = 25e-3; aDim = 75e-3;
      mp.addPatch(gsNurbsCreator<>::BSplineRectangle(0,0,2./5.*aDim,bDim));
      mp.addPatch(gsNurbsCreator<>::BSplineRectangle(2./5.*aDim,0,1./2.*aDim,bDim));

      mp.degreeReduce(1);
      mp.embed(3);
      mp.addInterface(0,2,1,1);
      mp.computeTopology();

      gsWrite(mp,"mp");

      gsInfo<<"alpha = "<<aDim/bDim<<"; beta = "<<bDim/thickness<<"\n";

      // Probes
      writePoints.resize(2,1);
      writePoints.col(0)<< 1,0.0;

      writePatches.resize(1,1);
      writePatches.row(0)<<1;

      // BCs
      BCs.addCondition(0,boundary::west , condition_type::dirichlet, 0, 0 ,false, -1);
      BCs.addCondition(0,boundary::west , condition_type::weak_clamped,   0, 0 ,false, 2);
      BCs.addCondition(1,boundary::south, condition_type::collapsed, 0, 0, false, -1);
      BCs.addCondition(1,boundary::east,  condition_type::dirichlet, 0, 0, false, 0);
      BCs.addCondition(1,boundary::east,  condition_type::weak_clamped,   0, 0, false, 0);
      BCs.addCondition(1,boundary::east,  condition_type::weak_clamped,   0, 0, false, 1);
      BCs.addCondition(1,boundary::east,  condition_type::weak_clamped,   0, 0, false, 2);

      real_t Load = 1e-8;
      gsVector<> point(2); point<< 1.0, 0.0 ;
      gsVector<> load (3); load << 0.0, -Load,0.0;
      pLoads.addLoad(point, load, 1 );

      // Export
      dirname = dirname + "/WebbBridge_Symmetric_-r" + std::to_string(numHref) + "-e" + std::to_string(numElevate) + "-M" + std::to_string(material) + "-c" + std::to_string(Compressibility) + "-alpha" + std::to_string(aDim/bDim) + "-beta" + std::to_string(bDim/thickness);
      output =  "solution";
      wn = output + "data.txt";
    }
    else
      GISMO_ERROR("Test case" << testCase<<" unknown.");

    mp.addAutoBoundaries();
    mp.computeTopology();

    gsDebugVar(mp);

    for(index_t i = 0; i< numElevate; ++i)
      mp.degreeElevate();    // Elevate the degree

    // h-refine
    for(index_t i = 0; i< numHref; ++i)
      mp.uniformRefine();

    mp_def = mp;
    BCs.setGeoMap(mp);

    gsMultiBasis<> dbasis(mp);
    gsInfo<<"Basis (patch 0): "<< mp.patch(0).basis() << "\n";

    gsFileManager::mkdir(dirname);

    // plot geometry
    if (plot)
      gsWriteParaview(mp,dirname + "/" + "mp",1000,true,false,"_");

    if (writeG)
    {
      gsWrite(mp,dirname + "/" + "geometry");
      gsInfo<<"Geometry written in: " + dirname + "/" + "geometry.xml\n";
    }

    if (write)
      initStepOutput(dirname + "/" + wn, writePoints);
    gsWriteParaview(dbasis.basis(0),"basis");

    gsWrite(mp,"mp");

    gsMappedBasis<2,real_t> bb2;
    gsMultiPatch<> geom = mp;
    gsSparseMatrix<> global2local;
    if (smooth)
    {
      // // The approx. C1 space
      // gsApproxC1Spline<2,real_t> approxC1(mp,dbasis);
      // // approxC1.options().setSwitch("info",info);
      // // approxC1.options().setSwitch("plot",plot);
      // approxC1.options().setSwitch("interpolation",true);
      // approxC1.options().setInt("gluingDataDegree",-1);
      // approxC1.options().setInt("gluingDataSmoothness",-1);
      // approxC1.update(bb2);

      if (testCase==2)
      {
        gsAlmostC1<2,real_t> almostC1(geom);
        almostC1.compute();
        almostC1.matrix_into(global2local);

        global2local = global2local.transpose();
        geom = almostC1.exportToPatches();
        dbasis = almostC1.localBasis();
        bb2.init(dbasis,global2local);
      }
      else
      {
        gsSmoothInterfaces<2,real_t> smoothInterfaces(geom);
        smoothInterfaces.compute();
        smoothInterfaces.matrix_into(global2local);

        global2local = global2local.transpose();
        geom = smoothInterfaces.exportToPatches();
        dbasis = smoothInterfaces.localBasis();
        bb2.init(dbasis,global2local);
      }
    }

    gsSparseSolver<>::LU solver;

    // Linear isotropic material model
    gsFunctionExpr<> force("0","0","0",3);
    gsConstantFunction<> t(thickness,3);
    gsConstantFunction<> E(E_modulus,3);
    gsConstantFunction<> nu(PoissonRatio,3);
    gsConstantFunction<> rho(Density,3);
    gsConstantFunction<> ratio(Ratio,3);

    mu = E_modulus / (2 * (1 + PoissonRatio));
    gsConstantFunction<> mu1(MU1,3);
    gsConstantFunction<> alpha1(ALPHA1,3);

    std::vector<gsFunctionSet<>*> parameters;
    if (material==0) // SvK
    {
        parameters.resize(2);
        parameters[0] = &E;
        parameters[1] = &nu;
    }
    else if (material==1 || material==2) // NH & NH_ext
    {
      parameters.resize(2);
      parameters[0] = &E;
      parameters[1] = &nu;
    }
    else if (material==3) // MR
    {
      parameters.resize(3);
      parameters[0] = &E;
      parameters[1] = &nu;
      parameters[2] = &ratio;
    }
    else if (material==4) // OG
    {
      parameters.resize(4);
      parameters[0] = &E;
      parameters[1] = &nu;
      parameters[2] = &mu1;
      parameters[3] = &alpha1;
    }

    gsMaterialMatrixBase<real_t>* materialMatrix;

    gsOptionList options;
    if      (material==0 && impl==1)
    {
        parameters.resize(2);
        options.addInt("Material","Material model: (0): SvK | (1): NH | (2): NH_ext | (3): MR | (4): Ogden",0);
        options.addInt("Implementation","Implementation: (0): Composites | (1): Analytical | (2): Generalized | (3): Spectral",1);
        materialMatrix = getMaterialMatrix<3,real_t>(mp,t,parameters,rho,options);
    }
    else
    {
        options.addInt("Material","Material model: (0): SvK | (1): NH | (2): NH_ext | (3): MR | (4): Ogden",material);
        options.addSwitch("Compressibility","Compressibility: (false): Imcompressible | (true): Compressible",Compressibility);
        options.addInt("Implementation","Implementation: (0): Composites | (1): Analytical | (2): Generalized | (3): Spectral",impl);
        materialMatrix = getMaterialMatrix<3,real_t>(mp,t,parameters,rho,options);
    }

    gsThinShellAssemblerBase<real_t>* assembler;
    assembler = new gsThinShellAssembler<3, real_t, true >(geom,dbasis,BCs,force,materialMatrix);
    // Construct assembler object
    if (smooth) assembler->options().setInt("Continuity",-1);
    else        assembler->options().setInt("Continuity",0);
    gsDebugVar(pLoads);
    assembler->setPointLoads(pLoads);
    if (smooth)
      assembler->setSpaceBasis(bb2);


    // Assemble linear system to obtain the force vector
    assembler->assemble();
    gsVector<> Force = assembler->rhs();
    gsSparseMatrix<> K_L = assembler->matrix();
    gsMatrix<> solVector;

    // gsDebugVar(Force.transpose());
    // gsDebugVar(K_L.toDense());
    // return 0;
    // Function for the Jacobian
    gsStructuralAnalysisOps<real_t>::Jacobian_t Jacobian;
    gsStructuralAnalysisOps<real_t>::ALResidual_t ALResidual;
    if (smooth)
    {
      Jacobian = [&assembler,&bb2,&geom](gsVector<real_t> const &x, gsSparseMatrix<real_t> & m)
      {
        ThinShellAssemblerStatus status;
        gsMatrix<real_t> solFull = assembler->fullSolutionVector(x);
        GISMO_ASSERT(solFull.rows() % 3==0,"Rows of the solution vector does not match the number of control points");
        solFull.resize(solFull.rows()/3,3);
        gsMappedSpline<2,real_t> mspline(bb2,solFull);
        gsFunctionSum<real_t> def(&geom,&mspline);
        assembler->assembleMatrix(def);
        status = assembler->assembleMatrix(def);
        m = assembler->matrix();
        return status == ThinShellAssemblerStatus::Success;
      };
      // Function for the Residual
      ALResidual = [&assembler,&bb2,&geom,&Force](gsVector<real_t> const &x, real_t lam, gsVector<real_t> & result)
      {
        ThinShellAssemblerStatus status;
        gsMatrix<real_t> solFull = assembler->fullSolutionVector(x);
        GISMO_ASSERT(solFull.rows() % 3==0,"Rows of the solution vector does not match the number of control points");
        solFull.resize(solFull.rows()/3,3);

        gsMappedSpline<2,real_t> mspline(bb2,solFull);
        gsFunctionSum<real_t> def(&geom,&mspline);

        status = assembler->assembleVector(def);
        result = Force - lam * Force - assembler->rhs(); // assembler rhs - force = Finternal
        return status == ThinShellAssemblerStatus::Success;
      };
    }
    else
    {
      Jacobian = [&assembler,&mp_def](gsVector<real_t> const &x, gsSparseMatrix<real_t> & m)
      {
        ThinShellAssemblerStatus status;
        assembler->constructSolution(x,mp_def);
        status = assembler->assembleMatrix(mp_def);
        m = assembler->matrix();
        return status == ThinShellAssemblerStatus::Success;
      };
      // Function for the Residual
      ALResidual = [&assembler,&mp_def,&Force](gsVector<real_t> const &x, real_t lam, gsVector<real_t> & result)
      {
          ThinShellAssemblerStatus status;
          assembler->constructSolution(x,mp_def);
          status = assembler->assembleVector(mp_def);
          result = Force - lam * Force - assembler->rhs(); // assembler rhs - force = Finternal
          return status == ThinShellAssemblerStatus::Success;
      };
    }

    if (!SingularPoint)
    {
        gsInfo<<"Computing linear problem..."<<std::flush;
        gsSparseSolver<>::CGDiagonal solver;
        solver.compute(K_L);
        solVector = solver.solve(Force);
        gsInfo<<"Finished\n";

        if (plot)
        {
            /// Make a gsMappedSpline to represent the solution
            // 1. Get all the coefficients (including the ones from the eliminated BCs.)
            gsMatrix<real_t> solFull = assembler->fullSolutionVector(solVector);
            gsMatrix<real_t> solZero = solFull;
            solZero.setZero();

            // 2. Reshape all the coefficients to a Nx3 matrix
            GISMO_ASSERT(solFull.rows() % 3==0,"Rows of the solution vector does not match the number of control points");
            solZero.resize(solZero.rows()/3,3);
            solFull.resize(solFull.rows()/3,3);

            // 3. Make the mapped spline
            gsMappedSpline<2,real_t> mspline(bb2,solFull);

            gsField<> solField(geom, mspline,true);

            gsWriteParaview<>(solField, dirname + "/LinearSolution", 1000,mesh);
        }

        gsInfo<<"Assembling nonlinear stiffness matrix..."<<std::flush;
        gsSparseMatrix<> dK;
        Jacobian(solVector,dK);
        dK = dK - K_L;
        gsInfo<<"Finished\n";

        gsVector<> values;
        gsMatrix<> vectors;

        gsInfo<<"Computing Eigenmodes..."<<std::flush;
#ifdef GISMO_WITH_SPECTRA
        Spectra::SortRule selectionRule = Spectra::SortRule::LargestMagn;
        Spectra::SortRule sortRule = Spectra::SortRule::SmallestMagn;

        index_t ncvFac = 10;
        index_t number = nmodes;
        gsSpectraGenSymShiftSolver<gsSparseMatrix<>,Spectra::GEigsMode::Buckling> eigSolver(K_L,dK,number,ncvFac*number, shift);
        // gsSpectraGenSymSolver<gsSparseMatrix<>,Spectra::GEigsMode::Cholesky> eigSolver(K_L,dK,number,ncvFac*number);
        eigSolver.init();
        eigSolver.compute(selectionRule,1000,1e-6,sortRule);

        if (eigSolver.info()==Spectra::CompInfo::Successful)         { gsDebug<<"Spectra converged in "<<eigSolver.num_iterations()<<" iterations and with "<<eigSolver.num_operations()<<"operations. \n"; }
        else if (eigSolver.info()==Spectra::CompInfo::NumericalIssue){ GISMO_ERROR("Spectra did not converge! Error code: NumericalIssue"); }
        else if (eigSolver.info()==Spectra::CompInfo::NotConverging) { GISMO_ERROR("Spectra did not converge! Error code: NotConverging"); }
        else if (eigSolver.info()==Spectra::CompInfo::NotComputed)   { GISMO_ERROR("Spectra did not converge! Error code: NotComputed");   }
        else                                                      { GISMO_ERROR("No error code known"); }

        values  = eigSolver.eigenvalues();
        gsInfo<<"Eigenvalues:\n"<<values<<"\n";
        values.array() += shift;
        gsInfo<<"Eigenvalues:\n"<<values<<"\n";
        vectors = eigSolver.eigenvectors();
#else
        Eigen::GeneralizedSelfAdjointEigenSolver< typename gsMatrix<>::Base >  eigSolver;
        eigSolver.compute(K_L,dK);
        values = eigSolver.eigenvalues();
        vectors = eigSolver.eigenvectors();
#endif
        gsInfo<<"Eigenvalues:\n"<<values<<"\n";

//! [Export visualization in ParaView]
        if (plot)
        {
            gsInfo<<"Plotting in Paraview...\n";
            gsMatrix<> modeShape;
            std::string output = "modes";
            gsParaviewCollection mode_collection(dirname + "/" + output);

            int N = nmodes;
            //    N = vectors.cols();
            for (index_t m=0; m<N; m++)
            {
                solVector = vectors.col(m).normalized();

                /// Make a gsMappedSpline to represent the solution
                // 1. Get all the coefficients (including the ones from the eliminated BCs.)
                gsMatrix<real_t> solFull = assembler->fullSolutionVector(solVector);
                gsMatrix<real_t> solZero = solFull;
                solZero.setZero();

                // 2. Reshape all the coefficients to a Nx3 matrix
                GISMO_ASSERT(solFull.rows() % 3==0,"Rows of the solution vector does not match the number of control points");
                solZero.resize(solZero.rows()/3,3);
                solFull.resize(solFull.rows()/3,3);

                // 3. Make the mapped spline
                gsMappedSpline<2,real_t> mspline(bb2,solFull);

                gsField<> solField(geom, mspline,true);

                std::string fileName = dirname + "/" + output + util::to_string(m) + "_";
                gsWriteParaview<>(solField, fileName, 1000,mesh);
                for (index_t p = 0; p!=mp.nPatches(); p++)
                {
                  fileName = output + util::to_string(m) + "_" + util::to_string(p);
                  mode_collection.addPart(fileName + ".vts",m,"",p);
                  if (mesh) mode_collection.addPart(fileName + "_mesh.vtp",m,"",p);
                }
            }
            mode_collection.save();
        }

        gsMultiBasis<> geombasis(geom);
        gsDofMapper mapper(geombasis);
        mapper.finalize();
        for (std::vector<index_t>::const_iterator it = modevec.begin(); it!=modevec.end(); it++)
        {
            solVector = vectors.col(*it);
            gsMatrix<real_t> solFull = assembler->fullSolutionVector(solVector);
            solFull.resize(solFull.rows()/3,3);
            gsMappedSpline<2,real_t> mspline(bb2,solFull);

            gsMatrix<> allCoefs;
            gsL2Projection<real_t>::projectFunction(dbasis,mspline,geom,allCoefs);
            allCoefs.resize(allCoefs.rows()/3,3);
            for (index_t p = 0; p != geom.nPatches(); p++)
            {
              for (index_t k=0; k!=mapper.patchSize(p); k++)
              {
                geom.patch(p).coefs().row(k) += allCoefs.row(mapper.index(k,p));
                geom.patch(p).coefs()(k,2) *= 1/tau;
              }
            }
            // for (index_t p = 0; p != geom.nPatches(); p++)
            // {
            //     gsMatrix<> coefs;
            //     gsQuasiInterpolate<real_t>::localIntpl(dbasis.basis(p),mspline.piece(p),coefs);
            //     geom.patch(p).coefs() += coefs;
            // }
        }
        gsWriteParaview<>(geom,"geom");

        assembler->setUndeformed(geom);
    }



    gsALMBase<real_t> * arcLength;
    if (method==0)
      arcLength = new gsALMLoadControl<real_t>(Jacobian, ALResidual, Force);
    else if (method==1)
      arcLength = new gsALMRiks<real_t>(Jacobian, ALResidual, Force);
    else if (method==2)
      arcLength = new gsALMCrisfield<real_t>(Jacobian, ALResidual, Force);
    else
      GISMO_ERROR("Method "<<method<<" unknown");

    arcLength->options().setString("Solver","SimplicialLDLT"); // LDLT solver
    arcLength->options().setInt("BifurcationMethod",0); // 0: determinant, 1: eigenvalue
    arcLength->options().setReal("Length",dLb);
    if (method==2)
    {
      arcLength->options().setInt("AngleMethod",0); // 0: step, 1: iteration
      arcLength->options().setReal("Scaling",0.0);
    }
    arcLength->options().setSwitch("AdaptiveLength",adaptive);
    arcLength->options().setInt("AdaptiveIterations",5);
    arcLength->options().setReal("Perturbation",tau);
    arcLength->options().setReal("Tol",tol);
    arcLength->options().setReal("TolU",tolU);
    arcLength->options().setReal("TolF",tolF);
    arcLength->options().setInt("MaxIter",maxit);
    arcLength->options().setSwitch("Verbose",true);
    arcLength->options().setReal("Relaxation",relax);
    if (quasiNewtonInt>0)
    {
      quasiNewton = true;
      arcLength->options().setInt("QuasiIterations",quasiNewtonInt);
    }
    arcLength->options().setSwitch("Quasi",quasiNewton);
    arcLength->options().setReal("SingularPointComputeTolB",0);
    arcLength->options().setReal("SingularPointComputeTolE",1e-7);

    gsInfo<<arcLength->options();
    arcLength->applyOptions();
    arcLength->initialize();

    gsParaviewCollection collection(dirname + "/" + output);
    gsParaviewCollection TensionFields(dirname + "/" + "tensionfield");
    gsMultiPatch<> deformation = mp;

    // Make objects for previous solutions
    real_t Lold = 0;
    gsMatrix<> Uold = Force;
    Uold.setZero();

    real_t indicator = 0.0;
    arcLength->setIndicator(indicator); // RESET INDICATOR
    bool bisected = false;
    real_t dLb0 = dLb;
    for (index_t k=0; k<step; k++)
    {
      gsInfo<<"Load step "<< k<<"\n";
      arcLength->step();

      if (!(arcLength->converged()))
      {
        gsInfo<<"Error: Loop terminated, arc length method did not converge.\n";
        dLb = dLb / 2.;
        arcLength->setLength(dLb);
        arcLength->setSolution(Uold,Lold);
        k -= 1;
        continue;
      }

      arcLength->computeStability(arcLength->solutionU(),quasiNewton);

      if (arcLength->stabilityChange() && SingularPoint)
      {
        arcLength->computeSingularPoint(false);
        arcLength->switchBranch();
        dLb0 = dLb = dL;
        arcLength->setLength(dLb);
      }

      indicator = arcLength->indicator();

      solVector = arcLength->solutionU();
      Uold = solVector;
      Lold = arcLength->solutionL();

      gsMappedSpline<2,real_t> mspline;
      if (plot)
      {
        gsField<> solField;
        std::string fileName = dirname + "/" + output + util::to_string(k);
        if (smooth)
        {
          /// Make a gsMappedSpline to represent the solution
          // 1. Get all the coefficients (including the ones from the eliminated BCs.)
          gsMatrix<real_t> solFull = assembler->fullSolutionVector(solVector);

          // 2. Reshape all the coefficients to a Nx3 matrix
          GISMO_ASSERT(solFull.rows() % 3==0,"Rows of the solution vector does not match the number of control points");
          solFull.resize(solFull.rows()/3,3);

          // 3. Make the mapped spline
          gsMappedSpline<2,real_t> mspline(bb2,solFull);

          // 4. Plot the mapped spline on the original geometry
          solField = gsField<>(geom, mspline,true);

          gsWriteParaview<>(solField, fileName, 1000,mesh,"_");
        }
        else
        {
          assembler->constructSolution(solVector,mp_def);

          deformation = mp_def;
          for (size_t p=0; p!=mp_def.nPatches(); p++)
            deformation.patch(p).coefs() -= mp.patch(p).coefs();// assuming 1 patch here

          if (deformed)
            solField= gsField<>(mp_def,deformation);
          else
            solField= gsField<>(mp,deformation);

          gsWriteParaview<>(solField, fileName, 1000,mesh,"_");
        }

        for (size_t p = 0; p!=mp.nPatches(); p++)
        {
          fileName = output + util::to_string(k) + "_" + util::to_string(p);
          collection.addPart(fileName + ".vts",k);
          if (mesh) collection.addPart(fileName + "_mesh.vtp",k);
        }
      }
      if (stress)
      {
        gsField<> tensionField;
        gsPiecewiseFunction<> tensionFields;
        std::string fileName;
        fileName = dirname + "/" + "tensionfield" + util::to_string(k);

        if (smooth)
        {
          /// Make a gsMappedSpline to represent the solution
          // 1. Get all the coefficients (including the ones from the eliminated BCs.)
          gsMatrix<real_t> solFull = assembler->fullSolutionVector(solVector);

          // 2. Reshape all the coefficients to a Nx3 matrix
          GISMO_ASSERT(solFull.rows() % 3==0,"Rows of the solution vector does not match the number of control points");
          solFull.resize(solFull.rows()/3,3);

<<<<<<< HEAD
        gsPiecewiseFunction<> membraneStresses_p;
        assembler->constructStress(mp_def,membraneStresses_p,stress_type::principal_stress);
        if (deformed)
          membraneStress_p = gsField<>(mp_def,membraneStresses_p, true);
        else
          membraneStress_p = gsField<>(mp,membraneStresses_p, true);
=======
          // 3. Make the mapped spline
          gsMappedSpline<2,real_t> mspline(bb2,solFull);
>>>>>>> 27e96295

          // 4. Create deformation spline
          gsFunctionSum<real_t> def(&geom,&mspline);

          // 5. Construct stress
          assembler->constructStress(def,tensionFields,stress_type::tension_field);
          gsWriteParaview(def,tensionFields,fileName,1000,"_");
        }
        else
        {
          assembler->constructStress(mp_def,tensionFields,stress_type::tension_field);
          if (deformed)
            tensionField = gsField<>(mp_def,tensionFields, true);
          else
            tensionField = gsField<>(mp,tensionFields, true);

          gsWriteParaview( tensionField, fileName, 1000,false,"_");
        }

        for (size_t p = 0; p!=mp.nPatches(); p++)
        {
          fileName = "tensionfield" + util::to_string(k) + "_" + util::to_string(p);
          TensionFields.addPart(fileName + ".vts",k);
          if (mesh) TensionFields.addPart(fileName + "_mesh.vtp",k);
        }
      }

      if (write)
        writeStepOutput(arcLength,deformation, dirname + "/" + wn, writePoints,writePatches);

      if (!bisected)
      {
        dLb = dLb0;
        arcLength->setLength(dLb);
      }
      bisected = false;

    }

    if (plot)
    {
      collection.save();
    }
    if (stress)
    {
      TensionFields.save();
    }

  delete materialMatrix;
  delete assembler;
  delete arcLength;

  return result;
}
#else//gsKLShell_ENABLED
int main(int argc, char *argv[])
{
    gsWarn<<"G+Smo is not compiled with the gsKLShell module.";
    return EXIT_FAILURE;
}
#endif

template <class T>
void initStepOutput(const std::string name, const gsMatrix<T> & points)
{
  std::ofstream file;
  file.open(name,std::ofstream::out);
  file  << std::setprecision(20)
        << "Deformation norm" << ",";
        for (index_t k=0; k!=points.cols(); k++)
        {
          file<< "point "<<k<<" - x" << ","
              << "point "<<k<<" - y" << ",";
        }

  file  << "Lambda" << ","
        << "Indicator"
        << "\n";
  file.close();

  gsInfo<<"Step results will be written in file: "<<name<<"\n";
}

template <class T>
void writeStepOutput(const gsALMBase<T> * arcLength, const gsMultiPatch<T> & deformation, const std::string name, const gsMatrix<T> & points, const gsMatrix<index_t> & patches)
{
  gsMatrix<T> P(2,1), Q(2,1);
  gsMatrix<T> out(2,points.cols());
  gsMatrix<T> tmp;

  for (index_t p=0; p!=points.cols(); p++)
  {
    P<<points.col(p);
    deformation.patch(patches(0,p)).eval_into(P,tmp);
    out.col(p) = tmp;
  }

  std::ofstream file;
  file.open(name,std::ofstream::out | std::ofstream::app);
  file  << std::setprecision(6)
        << arcLength->solutionU().norm() << ",";
        for (index_t p=0; p!=points.cols(); p++)
        {
          file<< out(0,p) << ","
              << out(1,p) << ",";
        }

  file  << arcLength->solutionL() << ","
        << arcLength->indicator() << ","
        << "\n";
  file.close();
}
<|MERGE_RESOLUTION|>--- conflicted
+++ resolved
@@ -766,7 +766,7 @@
         gsMatrix<> vectors;
 
         gsInfo<<"Computing Eigenmodes..."<<std::flush;
-#ifdef GISMO_WITH_SPECTRA
+#ifdef gsSpectra_ENABLED
         Spectra::SortRule selectionRule = Spectra::SortRule::LargestMagn;
         Spectra::SortRule sortRule = Spectra::SortRule::SmallestMagn;
 
@@ -1020,17 +1020,8 @@
           GISMO_ASSERT(solFull.rows() % 3==0,"Rows of the solution vector does not match the number of control points");
           solFull.resize(solFull.rows()/3,3);
 
-<<<<<<< HEAD
-        gsPiecewiseFunction<> membraneStresses_p;
-        assembler->constructStress(mp_def,membraneStresses_p,stress_type::principal_stress);
-        if (deformed)
-          membraneStress_p = gsField<>(mp_def,membraneStresses_p, true);
-        else
-          membraneStress_p = gsField<>(mp,membraneStresses_p, true);
-=======
           // 3. Make the mapped spline
           gsMappedSpline<2,real_t> mspline(bb2,solFull);
->>>>>>> 27e96295
 
           // 4. Create deformation spline
           gsFunctionSum<real_t> def(&geom,&mspline);
