 /** @file gsALMBase.h

    @brief Base class to perform the arc length method to solve a nonlinear equation system.

    This file is part of the G+Smo library.

    This Source Code Form is subject to the terms of the Mozilla Public
    License, v. 2.0. If a copy of the MPL was not distributed with this
    file, You can obtain one at http://mozilla.org/MPL/2.0/.

    Author(s): H.M. Verhelst (2019-..., TU Delft)

    TODO (June 2023):
    *    Change inputs to const references!
*/

#pragma once
#include <gsCore/gsLinearAlgebra.h>

#ifdef gsSpectra_ENABLED
#include <gsSpectra/gsSpectra.h>
#endif
#include <gsIO/gsOptionList.h>
#include <gsStructuralAnalysis/gsStructuralAnalysisTools.h>

namespace gismo
{

/**
    @brief Performs the arc length method to solve a nonlinear system of equations.

    \tparam T coefficient type

    \ingroup gsStructuralAnalysis
*/
template <class T>
class gsALMBase
{
protected:

    typedef typename gsStructuralAnalysisOps<T>::ALResidual_t    ALResidual_t;
    typedef typename gsStructuralAnalysisOps<T>::Jacobian_t      Jacobian_t;
    typedef typename gsStructuralAnalysisOps<T>::dJacobian_t     dJacobian_t;

public:

    virtual ~gsALMBase() {};

    /// Constructor
    gsALMBase(  const Jacobian_t   & Jacobian,
                const ALResidual_t & ALResidual,
                const gsVector<T>  & Force )
    : m_residualFun(ALResidual),
      m_forcing(Force)
    {
        m_jacobian  = Jacobian;
        m_djacobian = [this](gsVector<T> const & x, gsVector<T> const & dx, gsSparseMatrix<T> & m) -> bool
        {
            return m_jacobian(x,m);
        };

        // initialize variables
        m_numIterations = 0;
        this->defaultOptions();
        this->setLength(1e-2);
        m_converged = false;

        // initialize errors
        m_basisResidualF = 0.0;
        m_basisResidualU = 0.0;

        m_status = gsStatus::NotStarted;
    }

    /// Constructor using the jacobian that takes the solution and the solution step
    gsALMBase(  const dJacobian_t &  dJacobian,
                const ALResidual_t & Residual,
                const gsVector<T>  & Force )
    : m_residualFun(Residual),
      m_forcing(Force)
    {
        m_djacobian  = dJacobian;

        // initialize variables
        m_numIterations = 0;
        this->defaultOptions();
        this->setLength(1e-2);
        m_converged = false;

        // initialize errors
        m_basisResidualF = 0.0;
        m_basisResidualU = 0.0;
    }

// General functions
public:

    virtual gsStatus status() { return m_status; }

    // Returns the number of DoFs
    virtual index_t numDofs() {return m_forcing.size();}

    // Returns the current length
    virtual T getLength() {return m_arcLength; }

    /// Perform one arc-length step
    virtual gsStatus step();

    /// Initialize the arc-length method, computes the stability of the initial configuration if \a stability is true
    virtual void initialize(bool stability = true)
    {
        m_initialized = true;
        this -> initMethods();
        this -> init(stability);
    }

    /// Set arc length to \a length
    virtual void setLength(T length)
    {
      m_options.setReal("Length",length);
      m_arcLength = m_arcLength_prev = m_arcLength_ori = m_options.getReal("Length");
    }

    /// Set arc length to \a length, enables \a adaptive steps
    virtual void setLength(T length, bool adaptive)
    {
      this->setLength(length);
      m_adaptiveLength = adaptive;
      m_desiredIterations = 10; // number of desired iterations defaults to 10
    }

    /// Set arc length to \a length, enables \a adaptive steps aiming for \a iterations number of iterations per step
    virtual void setLength(T length, bool adaptive, index_t iterations)
    {
      this->setLength(length);
      m_adaptiveLength = adaptive;
      m_desiredIterations = iterations;
    }
    /// Set arc length to \a length, enables adaptive steps aiming for \a iterations number of iterations per step
    virtual void setLength(T length, index_t iterations)
    {
      this->setLength(length);
      m_adaptiveLength = true;
      m_desiredIterations = iterations;
    }

    // Output
    /// True if the Arc Length method converged
    virtual bool converged() const {return m_converged;}

    /// Returns the number of Newton iterations performed
    virtual index_t numIterations() const { return m_numIterations;}

    /// Returns the tolerance value used
    virtual T tolerance() const {return m_tolerance;}

    /// Returns the error after solving the nonlinear system
    virtual T residue()   const {return m_residue;}

    /// Returns the value of the Determinant or other indicator
    virtual T indicator() const {return m_indicator;}
    virtual void setIndicator(T indicator) {m_indicator = indicator; m_stability = this->stability();}

    /// Return the solution vector and factor
    virtual const gsVector<T> & solutionU() const {return  m_U;}
    virtual const gsVector<T> & solutionDU() const {return  m_DeltaU;}
    virtual T  solutionL() const {return  m_L;}
    virtual T  solutionDL() const {return  m_DeltaL;}
    virtual const gsVector<T> & solutionV() const {return  m_V;}

    /// Returns if solution passed a bifurcation point
    virtual bool isStable() const {return m_stability;}

    // /// Returns the value of the deterimant of the jacobian
    // virtual T determinant() const 
    // {
    //     return m_jacobian(m_U).toDense().determinant();
    // }

    /// Resets the step
    virtual void resetStep() {m_DeltaUold.setZero(); m_DeltaLold = 0;}

    // Set initial guess for solution
    virtual void setInitialGuess(const gsVector<T> & Uguess, const T & Lguess) {m_Uguess = Uguess; m_Lguess = Lguess;}
    virtual void setPrevious(const gsVector<T> & Uprev, const T & Lprev)
    {
        m_Uprev = Uprev;
        m_Lprev = Lprev;
        m_DeltaUold = m_U - m_Uprev;
        m_DeltaLold = m_L - m_Lprev;
    }

    /// Sets the solution
    virtual void setSolution(const gsVector<T> & U, const T & L) {m_L = L; m_U = U; }// m_DeltaUold.setZero(); m_DeltaLold = 0;}

    /// Sets the solution step
    virtual void setSolutionStep(const gsVector<T> & DU, const T & DL) {m_DeltaUold = DU; m_DeltaLold = DL;}// m_DeltaUold.setZero(); m_DeltaLold = 0;}

    /// Access the options
    virtual gsOptionList & options() {return m_options;};

    /// Set the options to \a options
    virtual void setOptions(gsOptionList options) {m_options.update(options,gsOptionList::addIfUnknown); this->getOptions(); };

    /// Return the options into \a options
    virtual const void options_into(gsOptionList options) {options = m_options;};

    /// Apply the options
    virtual void applyOptions() {this->getOptions(); }

    virtual T distance(const gsVector<T>& DeltaU, const T DeltaL) const
    {
        GISMO_NO_IMPLEMENTATION;
    }

// ------------------------------------------------------------------------------------------------------------
// ---------------------------------------Singular point methods-----------------------------------------------
// ------------------------------------------------------------------------------------------------------------
public:


    /**
     * @brief      Calculates the singular point.
     *
     * @param[in]  singTol       The tolerance for convergence
     * @param[in]  kmax          The maximum number of iterations for the initial power method
     * @param[in]  U             The point to start (displacements)
     * @param[in]  L             The point to start (loads)
     * @param[in]  tolE          The tolerance for the extended iterations
     * @param[in]  tolB          The tolerance for the bisection method
     * @param[in]  switchBranch  Switches branch if true
     * @param[in]  jacobian      Evaluate the Jacobian?
     */
    virtual gsStatus computeSingularPoint(bool switchBranch=false, bool jacobian=false, bool testPoint=true);

    /// Returns true if the point is a bifurcation
    virtual bool isBifurcation(bool jacobian = false);

    /// Checks if the stability of the system changed since the previously known solution
    virtual bool stabilityChange() const;

    /**
     * @brief      Calculates the stability of the solution \a x
     *
     * note; The shift is needed to ensure that a negative eigenvalue is found
     *
     * @param[in]  x         Solution vector
     * @param[in]  jacobian  Compute the jacobian?
     * @param[in]  shift     The shift to apply
     */
<<<<<<< HEAD
    virtual void computeStability(const gsVector<T> & x, bool jacobian=true, T shift = -1e2);

    /**
     * @brief      Computes the buckling modes at a singular point with solution \a x
     *
     * @param[in]  x         Solution vector
     * @param[in]  jacobian  Compute the jacobian?
     * @param[in]  shift     The shift to apply
     *
     * @return     The modes.
     */
    virtual gsMatrix<T> computeModes(gsVector<T> x, bool jacobian=true, T shift = -1e2);
=======
    virtual gsStatus computeStability(bool jacobian=true, T shift = -1e2);
>>>>>>> 27e96295

    /// Computes the stability: -1 if unstable, +1 if stable
    virtual index_t stability() const;

    /// Switches branches
    virtual void switchBranch();

    /// Reduce the length by multiplication with a factor \a fac
    virtual T reduceLength(T fac = 0.5);

    /// Reset the length
    virtual T resetLength();

protected:

    /// See \a computeStability
    virtual void _computeStability(const gsVector<T> & x, bool jacobian=true, T shift = -1e2);

    /// See \a computeSingularPoint
    virtual void _computeSingularPoint(bool switchBranch=false, bool jacobian=false, bool testPoint=true);

    /**
     * @brief      Tests if a point is a bifurcation point
     *
     * @param[in]  jacobian  Evaluate the Jacobian?
     *
     * @return     True if it is a bifurcation point
     */
    virtual bool _testSingularPoint(bool jacobian=false);

    /// Perform an extended system iteration
    virtual void _extendedSystemIteration();

    /// Returns the objective function for the bisection method given solution \a x
    virtual index_t _bisectionObjectiveFunction(const gsVector<T> & x, bool jacobian=true);
    /// Returns the termination function for the bisection method given solution \a x
    virtual T       _bisectionTerminationFunction(const gsVector<T> & x, bool jacobian=true);

    /// Perform an extended system solve to find a singular point
    virtual bool _extendedSystemSolve(const gsVector<T> U, T L, T tol);

    /// Perform a bisection system solve to find a singular point
    virtual bool _bisectionSolve(const gsVector<T> U, T L, T tol);

    /// Initialize the output for extended iterations
    virtual void _initOutputExtended();

    /// Step output for extended iterations
    virtual void _stepOutputExtended();

// ------------------------------------------------------------------------------------------------------------
// ---------------------------------------Computations---------------------------------------------------------
// ------------------------------------------------------------------------------------------------------------
protected:
    /// Implementation of step
    virtual void _step();

    /// Set default options
    virtual void defaultOptions();

    /// Apply options
    virtual void getOptions();

    /// Initialize the solver
    virtual void init(bool stability);

    /// Factorize the matrix \a M
    virtual void factorizeMatrix(const gsSparseMatrix<T> & M);

    /// Solve the system with right-hand side \a F
    virtual gsVector<T> solveSystem(const gsVector<T> & F);

    /// Compute the residual
    virtual gsVector<T> computeResidual(const gsVector<T> & U, const T & L);
    virtual void computeResidual();

    /// Compute the residual error norms
    virtual void computeResidualNorms();

    /// Compute the jacobian matrix
    virtual gsSparseMatrix<T> _computeJacobian(const gsVector<T> & U, const gsVector<T> & dU);
    virtual gsSparseMatrix<T> computeJacobian(const gsVector<T> & U, const gsVector<T> & dU);
    virtual gsSparseMatrix<T> computeJacobian(const gsVector<T> & U);
    virtual gsSparseMatrix<T> computeJacobian();

    /// Compute the adaptive arc-length
    virtual void computeLength();

    /// Compute \f$\u_t\f$
    virtual void computeUt();
    /// Compute \f$\bar_u\f$
    virtual void computeUbar();

// Purely virtual functions
protected:
    /// Initialize the ALM
    virtual void initMethods() = 0;
    /// Initiate the first iteration
    virtual void initiateStep() = 0;
    /// Finish the iterations
    virtual void iterationFinish() = 0;

    /// Provide a specialized predictor when using quasi newton methods
    virtual void quasiNewtonPredictor() = 0;
    /// Perform iteration using quasi-newton method
    virtual void quasiNewtonIteration() = 0;

    /// Step predictor
    virtual void predictor() = 0;
    virtual void predictorGuess() = 0;
    /// A single iteration
    virtual void iteration() = 0;

    /// Initialize the output
    virtual void initOutput() = 0;
    /// Provide step-wise output
    virtual void stepOutput() = 0;

protected:

    // Number of degrees of freedom
    index_t m_numDof;

    Jacobian_t      m_jacobian;
    dJacobian_t     m_djacobian;
    const ALResidual_t    m_residualFun;
    const gsVector<T>     m_forcing;

    mutable typename gsSparseSolver<T>::uPtr m_solver; // Cholesky by default

public:


    struct bifmethod
    {
        enum type
        {
            Nothing = -1,
            Determinant = 0,
            Eigenvalue  = 1,
        };
    };

    struct solver
    {
        enum type
        {
            LDLT = 0,
            CG  = 1, // The CG solver is robust for membrane models, where zero-blocks in the matrix might occur.
        };
    };

    struct SPfail
    {
        enum type
        {
            Without  = 0,
            With     = 1,
        };
    };

  protected:
    mutable gsOptionList m_options;


    /// Number of Arc Length iterations performed
    index_t m_numIterations;

    /// Maximum number of Arc Length iterations allowed
    index_t m_maxIterations;

    /// Number of desired iterations
    index_t m_desiredIterations;

    /// Length of the step in the u,f plane
    T m_arcLength;
    T m_arcLength_prev;
    T m_arcLength_ori;
    bool m_adaptiveLength;

    /// Tolerance value to decide convergence
    T m_tolerance;

    /// Tolerance value to decide convergence - Force criterion
    T m_toleranceF;

    /// Tolerance value to decide convergence - Displacement criterion
    T m_toleranceU;

    bool m_verbose;
    bool m_initialized;

    bool m_quasiNewton;
    index_t m_quasiNewtonInterval;

    std::string m_note;

    gsStatus m_status;

protected:

    /// Convergence result
    bool m_converged;

    /// Force residuum
    T m_residue;

    /// Force residuum
    T m_residueF;
    T m_basisResidualF;

    /// Displacement residuum
    T m_residueU;
    T m_basisResidualU;

    /// Load residuum
    T m_residueL;

    /// Singular point
    T m_residueKTPhi;
    T m_basisResidualKTPhi;

    /// Indicator for bifurcation
    T m_indicator;
    index_t m_negatives;

    /// Relaxation factor
    T m_relax;

protected:

    // Arc length method (either "Crisfield" or "Riks")
    index_t m_method;

    // Previous update
    gsVector<T> m_DeltaUold;
    real_t m_DeltaLold;
    /// Displacement vector (present, at previously converged point)
    gsVector<T> m_U, m_Uprev;
    /// Update of displacement vector
    gsVector<T> m_DeltaU;
    /// u_bar
    gsVector<T> m_deltaUbar;
    /// u_t
    gsVector<T> m_deltaUt;
    /// Update of update of displacement vector
    gsVector<T> m_deltaU;

    /// Lambda (present, at previously converged point)
    T m_L, m_Lprev;
    /// Update of lambdaGeneralizedSelfAdjointEigenSolver
    T m_DeltaL;
    /// Update of update of lambda
    T m_deltaL;
    /// Vector with lambda updates
    gsVector<T> m_deltaLs;

    gsVector<T> m_Uguess;
    T m_Lguess;

    /// Jacobian matrix
    gsSparseMatrix<T> m_jacMat;
    T m_detKT;

    /// Value of residual function
    gsVector<T> m_resVec;

    // eigenvector
    gsVector<T> m_V;
    // step eigenvector
    gsVector<T> m_deltaV;
    gsVector<T> m_deltaVbar;
    gsVector<T> m_deltaVt;
    gsVector<T> m_DeltaV;

    // Stability indicator
    gsVector<T> m_stabilityVec;

    // Integer if point is unstable (-1) or not (+1)
    index_t m_stabilityPrev; //previous step
    index_t m_stability; //current step
    // Method to check if a point is a bifurcation point
    index_t m_bifurcationMethod;

    // What to do after computeSingularPoint fails?
    index_t m_SPfail;

    // Number of iterations and the tolerance for the singular point test
    index_t m_SPTestIt;
    T m_SPTestTol;

    // Singular point computation tolerances
    T m_SPCompTolE; // extended iterations
    T m_SPCompTolB; // bisection method

    // Branch switch parameter
    T m_tau;
};


} // namespace gismo

#ifndef GISMO_BUILD_LIB
#include GISMO_HPP_HEADER(gsALMBase.hpp)
#endif<|MERGE_RESOLUTION|>--- conflicted
+++ resolved
@@ -172,7 +172,7 @@
     virtual bool isStable() const {return m_stability;}
 
     // /// Returns the value of the deterimant of the jacobian
-    // virtual T determinant() const 
+    // virtual T determinant() const
     // {
     //     return m_jacobian(m_U).toDense().determinant();
     // }
@@ -248,22 +248,7 @@
      * @param[in]  jacobian  Compute the jacobian?
      * @param[in]  shift     The shift to apply
      */
-<<<<<<< HEAD
-    virtual void computeStability(const gsVector<T> & x, bool jacobian=true, T shift = -1e2);
-
-    /**
-     * @brief      Computes the buckling modes at a singular point with solution \a x
-     *
-     * @param[in]  x         Solution vector
-     * @param[in]  jacobian  Compute the jacobian?
-     * @param[in]  shift     The shift to apply
-     *
-     * @return     The modes.
-     */
-    virtual gsMatrix<T> computeModes(gsVector<T> x, bool jacobian=true, T shift = -1e2);
-=======
     virtual gsStatus computeStability(bool jacobian=true, T shift = -1e2);
->>>>>>> 27e96295
 
     /// Computes the stability: -1 if unstable, +1 if stable
     virtual index_t stability() const;
