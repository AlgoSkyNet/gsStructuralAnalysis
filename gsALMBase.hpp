--- conflicted
+++ resolved
@@ -174,23 +174,15 @@
 void gsALMBase<T>::factorizeMatrix(const gsSparseMatrix<T> & M)
 {
   m_solver->compute(M);
-<<<<<<< HEAD
-  if (m_solver->info()!=Eigen::ComputationInfo::Success)
+  if (m_solver->info()!=gsEigen::ComputationInfo::Success)
   {
     gsInfo<<"Solver error with code "<<m_solver->info()<<". See Eigen documentation on ComputationInfo \n"
-                                                                  <<Eigen::ComputationInfo::Success<<": Success"<<"\n"
-                                                                  <<Eigen::ComputationInfo::NumericalIssue<<": NumericalIssue"<<"\n"
-                                                                  <<Eigen::ComputationInfo::NoConvergence<<": NoConvergence"<<"\n"
-                                                                  <<Eigen::ComputationInfo::InvalidInput<<": InvalidInput"<<"\n";
+                                                                  <<gsEigen::ComputationInfo::Success<<": Success"<<"\n"
+                                                                  <<gsEigen::ComputationInfo::NumericalIssue<<": NumericalIssue"<<"\n"
+                                                                  <<gsEigen::ComputationInfo::NoConvergence<<": NoConvergence"<<"\n"
+                                                                  <<gsEigen::ComputationInfo::InvalidInput<<": InvalidInput"<<"\n";
     throw 3;
   }
-=======
-  GISMO_ASSERT(m_solver->info()==gsEigen::ComputationInfo::Success,"Solver error with code "<<m_solver->info()<<". See Eigen documentation on ComputationInfo \n"
-                                                              <<gsEigen::ComputationInfo::Success<<": Success"<<"\n"
-                                                              <<gsEigen::ComputationInfo::NumericalIssue<<": NumericalIssue"<<"\n"
-                                                              <<gsEigen::ComputationInfo::NoConvergence<<": NoConvergence"<<"\n"
-                                                              <<gsEigen::ComputationInfo::InvalidInput<<": InvalidInput"<<"\n");
->>>>>>> 90550be2
 }
 
 template <class T>
@@ -440,48 +432,9 @@
 { 
   try
   {
-<<<<<<< HEAD
     this->_computeSingularPoint(singTol, kmax, U, L, tolE, tolB, switchBranch,jacobian); 
   }
   catch (int errorCode)
-=======
-    gsVector<T> dx = gsVector<T>::Zero(x.size());
-    this->computeJacobian(x,dx);
-  } // otherwise the jacobian is already computed (on m_U+m_DeltaU)
-
-  gsMatrix<T> result;
-#ifdef GISMO_WITH_SPECTRA
-  index_t number = std::min(static_cast<index_t>(std::floor(m_jacMat.cols()/3.)),10);
-  /*
-  // Without shift!
-  // This one can sometimes not converge, because spectra is better at finding large values.
-    gsSpectraSymSolver<gsSparseMatrix<T>> es(m_jacMat,number,5*number);
-    es.init();
-    es.compute(Spectra::SortRule::SmallestAlge,1000,1e-6,Spectra::SortRule::SmallestAlge);
-    GISMO_ASSERT(es.info()==Spectra::CompInfo::Successful,"Spectra did not converge!"); // Reason for not converging can be due to the value of ncv (last input in the class member), which is too low.
-  */
-
-  // With shift!
-  // This one converges easier. However, a shift must be provided!
-
-  gsSpectraSymShiftSolver<gsSparseMatrix<T>> es(m_jacMat,number,5*number,shift);
-
-  es.init();
-  es.compute(Spectra::SortRule::LargestAlge,1000,1e-6,Spectra::SortRule::SmallestAlge);
-  GISMO_ENSURE(es.info()==Spectra::CompInfo::Successful,"Spectra did not converge!"); // Reason for not converging can be due to the value of ncv (last input in the class member), which is too low.
-
-  // if (es.info()==Spectra::CompInfo::NotComputed)
-  // if (es.info()==Spectra::CompInfo::NotConverging)
-  // if (es.info()==Spectra::CompInfo::NumericalIssue)
-  // gsEigen::SelfAdjointEigenSolver< gsMatrix<T> > es(m_jacMat);
-  m_stabilityVec = es.eigenvalues();
-
-  result.resize(m_numDof,countNegatives(m_stabilityVec));
-  if (result.cols() == number)
-    gsWarn<<"Number of computed eigenvectors is too small!";
-
-  for (index_t k=0; k!=result.cols(); ++k)
->>>>>>> 90550be2
   {
     if      (errorCode==1)
       m_status = gsStatus::NotConverged;
@@ -492,17 +445,7 @@
     else
       m_status = gsStatus::OtherError;
   }
-<<<<<<< HEAD
   catch (...)
-=======
-
-#else
-  gsEigen::SelfAdjointEigenSolver<gsMatrix<T>> es2(m_jacMat);
-  m_stabilityVec = es2.eigenvalues();
-
-  result.resize(m_numDof,countNegatives(m_stabilityVec));
-  for (index_t k=0; k!=result.cols(); ++k)
->>>>>>> 90550be2
   {
     m_status = gsStatus::OtherError;
   }
