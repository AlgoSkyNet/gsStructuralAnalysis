 /** @file gsALMRiks.h

    @brief Performs the arc length method to solve a nonlinear equation system.

    This file is part of the G+Smo library.

    This Source Code Form is subject to the terms of the Mozilla Public
    License, v. 2.0. If a copy of the MPL was not distributed with this
    file, You can obtain one at http://mozilla.org/MPL/2.0/.

    Author(s): H.M. Verhelst (2019-..., TU Delft)
*/

#pragma once

#ifdef GISMO_WITH_SPECTRA
#include <gsSpectra/gsSpectra.h>
#endif

#include <gsStructuralAnalysis/gsALMBase.h>

namespace gismo
{

/**
    @brief Performs the Riks arc length method to solve a nonlinear equation system.

    \tparam T coefficient type

    \ingroup gsALMBase
*/
template <class T>
class gsALMRiks : public gsALMBase<T>
{

    typedef gsALMBase<T> Base;

public:

    using Base::setLength;

protected:

    using Base::defaultOptions;
    using Base::getOptions;
    using Base::computeJacobian;
    using Base::computeResidual;
    using Base::computeResidualNorms;
    using Base::computeUt;
    using Base::computeUbar;
    using Base::computeStability;
    using Base::computeLength;

public:

    /// Constructor
    gsALMRiks(  std::function < gsSparseMatrix<T> ( gsVector<T> const & ) > &Jacobian,
                std::function < gsVector<T> ( gsVector<T> const &, T, gsVector<T> const & ) > &Residual,
                gsVector<T> &Force )
    : Base(Jacobian,Residual,Force)
    {
        defaultOptions();
        getOptions();

        initMethods();
    }

<<<<<<< HEAD
    T distance(gsVector<T>& DeltaU, T DeltaL)
    {
        return math::pow(m_phi * math::pow(m_DeltaU.norm(),2.0) + (1.0-m_phi) * math::pow(m_DeltaL,2.0),0.5);
=======
    /// Constructor using the jacobian that takes the solution and the solution step
    gsALMRiks(  std::function < gsSparseMatrix<T> ( gsVector<T> const &, gsVector<T> const & ) > &dJacobian,
                std::function < gsVector<T> ( gsVector<T> const &, T, gsVector<T> const & ) > &Residual,
                gsVector<T> &Force )
    : Base(dJacobian,Residual,Force)
    {
        defaultOptions();
        getOptions();

        initMethods();
>>>>>>> abe0a06f
    }

protected:

    /// See gsALMBase
    void initMethods();
    /// See gsALMBase
    void initiateStep();
    /// See gsALMBase
    void iterationFinish();

    /// See gsALMBase
    void quasiNewtonPredictor();
    /// See gsALMBase
    void quasiNewtonIteration();

    /// See gsALMBase
    void predictor();
<<<<<<< HEAD
    void predictorGuess();
=======
    /// See gsALMBase
>>>>>>> abe0a06f
    void iteration();

    /// See gsALMBase
    void initOutput();
    /// See gsALMBase
    void stepOutput();

protected:

    // Number of degrees of freedom
    using Base::m_numDof;

    using Base::m_jacobian;
    using Base::m_djacobian;
    using Base::m_residualFun;
    using Base::m_forcing;

    /// Solver options
    using Base::m_options;

    /// Number of Arc Length iterations performed
    using Base::m_numIterations;

    /// Maximum number of Arc Length iterations allowed
    using Base::m_maxIterations;

    /// Length of the step in the u,f plane
    using Base::m_arcLength;
    using Base::m_arcLength_prev;

    /// Output verbosity
    using Base::m_verbose;

    /// Note
    using Base::m_note;

    /// Convergence result
    using Base::m_converged;

    /// Force residuum
    using Base::m_residueF;

    /// Displacement residuum
    using Base::m_residueU;

    /// Load residuum
    using Base::m_residueL;

    /// Indicator for bifurcation
    using Base::m_indicator;
    using Base::m_negatives;

    /// Relaxation factor
    using Base::m_relax;

    // Previous update
    using Base::m_DeltaUold;
    using Base::m_DeltaLold;
    /// Displacement vector (present, at previously converged point)
    using Base::m_U;
    using Base::m_Uprev;
    using Base::m_Uguess;
    /// Update of displacement vector
    using Base::m_DeltaU;
    /// u_bar
    using Base::m_deltaUbar;
    /// u_t
    using Base::m_deltaUt;
    /// Update of update of displacement vector
    using Base::m_deltaU;

    /// Lambda (present, at previously converged point)
    using Base::m_L;
    using Base::m_Lprev;
    using Base::m_Lguess;
    /// Update of lambdaGeneralizedSelfAdjointEigenSolver
    using Base::m_DeltaL;
    /// Update of update of lambda
    using Base::m_deltaL;
    /// Vector with lambda updates
    using Base::m_deltaLs;

    /// Jacobian matrix
    using Base::m_jacMat;
    using Base::m_detKT;

    /// Scaling parameter
    T m_phi;
};

} // namespace gismo

#ifndef GISMO_BUILD_LIB
#include GISMO_HPP_HEADER(gsALMRiks.hpp)
#endif<|MERGE_RESOLUTION|>--- conflicted
+++ resolved
@@ -65,11 +65,6 @@
         initMethods();
     }
 
-<<<<<<< HEAD
-    T distance(gsVector<T>& DeltaU, T DeltaL)
-    {
-        return math::pow(m_phi * math::pow(m_DeltaU.norm(),2.0) + (1.0-m_phi) * math::pow(m_DeltaL,2.0),0.5);
-=======
     /// Constructor using the jacobian that takes the solution and the solution step
     gsALMRiks(  std::function < gsSparseMatrix<T> ( gsVector<T> const &, gsVector<T> const & ) > &dJacobian,
                 std::function < gsVector<T> ( gsVector<T> const &, T, gsVector<T> const & ) > &Residual,
@@ -80,7 +75,12 @@
         getOptions();
 
         initMethods();
->>>>>>> abe0a06f
+    }
+
+public:
+    T distance(gsVector<T>& DeltaU, T DeltaL)
+    {
+        return math::pow(m_phi * math::pow(m_DeltaU.norm(),2.0) + (1.0-m_phi) * math::pow(m_DeltaL,2.0),0.5);
     }
 
 protected:
@@ -99,11 +99,8 @@
 
     /// See gsALMBase
     void predictor();
-<<<<<<< HEAD
     void predictorGuess();
-=======
     /// See gsALMBase
->>>>>>> abe0a06f
     void iteration();
 
     /// See gsALMBase
