--- conflicted
+++ resolved
@@ -63,12 +63,6 @@
         initMethods();
     }
 
-<<<<<<< HEAD
-    T distance(gsVector<T>& DeltaU, T DeltaL)
-    {
-        T A0 = math::pow(m_phi,2)*m_forcing.dot(m_forcing);
-        return math::pow(DeltaU.dot(DeltaU) + A0*math::pow(DeltaL,2.0),0.5);
-=======
     /// Constructor using the jacobian that takes the solution and the solution step
     gsALMCrisfield( std::function < gsSparseMatrix<T> ( gsVector<T> const &, gsVector<T> const & ) > &dJacobian,
                     std::function < gsVector<T> ( gsVector<T> const &, T, gsVector<T> const & ) > &Residual,
@@ -79,9 +73,15 @@
         getOptions();
 
         initMethods();
->>>>>>> abe0a06f
     }
 
+public:
+    T distance(gsVector<T>& DeltaU, T DeltaL)
+    {
+        T A0 = math::pow(m_phi,2)*m_forcing.dot(m_forcing);
+        return math::pow(DeltaU.dot(DeltaU) + A0*math::pow(DeltaL,2.0),0.5);
+    }
+
 protected:
 
     /// See gsALMBase
@@ -98,11 +98,8 @@
 
     /// See gsALMBase
     void predictor();
-<<<<<<< HEAD
     void predictorGuess();
-=======
-    /// See gsALMBase
->>>>>>> abe0a06f
+    /// See gsALMBase
     void iteration();
 
     /// See gsALMBase
