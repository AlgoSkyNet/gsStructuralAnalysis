 /** @file gsStaticNewton.hpp

    @brief Performs linear modal analysis given a matrix or functions of a matrix

    This file is part of the G+Smo library.

    This Source Code Form is subject to the terms of the Mozilla Public
    License, v. 2.0. If a copy of the MPL was not distributed with this
    file, You can obtain one at http://mozilla.org/MPL/2.0/.

    Author(s): H.M. Verhelst (2019-..., TU Delft)
*/

#include <typeinfo>
#pragma once

namespace gismo
{

template <class T>
void gsStaticNewton<T>::defaultOptions()
{
    Base::defaultOptions();
    m_options.setString("Solver","CGDiagonal"); // The CG solver is robust for membrane models, where zero-blocks in the matrix might occur.
    m_options.addReal("Relaxation","Relaxation parameter",1);
};

template <class T>
void gsStaticNewton<T>::getOptions()
{
    Base::getOptions();

    // if (m_solverType!=solver::LDLT && m_stabilityMethod==stabmethod::Determinant)
    // {
    //   gsWarn<<"Determinant method cannot be used with solvers other than LDLT. Bifurcation method will be set to 'Eigenvalue'.\n";
    //   m_stabilityMethod = stabmethod::Eigenvalue;
    // }

    m_relax = m_options.getReal("Relaxation");
};

template <class T>
void gsStaticNewton<T>::initOutput()
{
    gsInfo<<"\t";
    gsInfo<<std::setw(4)<<std::left<<"It.";
    gsInfo<<std::setw(17)<<std::left<<"|R|";
    gsInfo<<std::setw(17)<<std::left<<"|R|/|R0|";
    gsInfo<<std::setw(17)<<std::left<<"|dU|";
    gsInfo<<std::setw(17)<<std::left<<"|dU|/|DU|";
    gsInfo<<std::setw(17)<<std::left<<"|dU|/|U+DU|";
    gsInfo<<std::setw(17)<<std::left<<"log(Ri/R0):";
    gsInfo<<std::setw(17)<<std::left<<"log(Ri+1/R0)";
    gsInfo<<"\n";
}

template <class T>
void gsStaticNewton<T>::stepOutput(index_t k)
{
    gsInfo<<"\t";
    gsInfo<<std::setw(4)<<std::left<<k;
    gsInfo<<std::setw(17)<<std::left<<m_residual;
    gsInfo<<std::setw(17)<<std::left<<m_residual/m_residualIni;
    gsInfo<<std::setw(17)<<std::left<<m_relax * m_deltaU.norm();
    gsInfo<<std::setw(17)<<std::left<<m_relax * m_deltaU.norm()/m_DeltaU.norm();
    gsInfo<<std::setw(17)<<std::left<<m_relax * m_deltaU.norm()/(m_U+m_DeltaU).norm();
    gsInfo<<std::setw(17)<<std::left<<math::log10(m_residualOld/m_residualIni);
    gsInfo<<std::setw(17)<<std::left<<math::log10(m_residual/m_residualIni);
    gsInfo<<"\n";

}

template <class T>
gsStatus gsStaticNewton<T>::solveLinear()
{
    try
    {
        _solveLinear();
        m_status = gsStatus::Success;
    }
    catch (int errorCode)
    {
        if      (errorCode==1)
            m_status = gsStatus::NotConverged;
        else if (errorCode==2)
            m_status = gsStatus::AssemblyError;
        else if (errorCode==3)
            m_status = gsStatus::SolverError;
        else
            m_status = gsStatus::OtherError;
    }
    catch (...)
    {
        m_status = gsStatus::OtherError;
    }
    return m_status;
};

template <class T>
gsVector<T> gsStaticNewton<T>::_solveLinear()
{
    this->getOptions();
    if (m_verbose==2)
    {
        gsInfo<<"Matrix: \n"<<m_linear.toDense()<<"\n";
        gsInfo<<"Vector: \n"<<m_force<<"\n";
    }
    _factorizeMatrix( m_linear );
    m_U = _solveSystem(m_force);
    return m_U;
};

template <class T>
gsStatus gsStaticNewton<T>::solveNonlinear()
{
    try
    {
        _solveNonlinear();
        m_status = gsStatus::Success;
    }
    catch (int errorCode)
    {
        if      (errorCode==1)
            m_status = gsStatus::NotConverged;
        else if (errorCode==2)
            m_status = gsStatus::AssemblyError;
        else if (errorCode==3)
            m_status = gsStatus::SolverError;
        else
            m_status = gsStatus::OtherError;
    }
    catch (...)
    {
        m_status = gsStatus::OtherError;
    }
    return m_status;
}


template <class T>
gsVector<T> gsStaticNewton<T>::_solveNonlinear()
{
    this->getOptions();
    // m_start: true -> m_U given
    // m_headstart: true -> m_DeltaU given

    if (m_DeltaU.norm()==0 || m_DeltaU.rows()==0) ///
    {
        m_deltaU = m_DeltaU = this->_solveLinear();
        m_U.setZero(); // Needed because linear solve modifies m_U.
        m_headstart = true; // due to this, the relative residual is based on the solution of the linear solve
    }

    _start();

    gsSparseMatrix<T> jacMat;

    if (m_verbose>0) { initOutput(); }

    for (m_numIterations = 0; m_numIterations != m_maxIterations; ++m_numIterations)
    {
        jacMat = this->_computeJacobian(m_U+m_DeltaU,m_deltaU);
        if (m_verbose==2)
        {
            gsInfo<<"Matrix: \n"<<jacMat.toDense()<<"\n";
            gsInfo<<"Vector: \n"<<m_R<<"\n";
        }

        _factorizeMatrix(jacMat);
        m_deltaU = _solveSystem(m_R); // this is the UPDATE
        m_DeltaU += m_relax * m_deltaU;

        m_R = this->_computeResidual(m_U+m_DeltaU);
        m_residual = m_R.norm();

        if (m_verbose>0) { stepOutput(m_numIterations); }

        m_residualOld = m_residual;

        if (m_relax * m_deltaU.norm()/m_DeltaU.norm()  < m_tolU && m_residual/m_residualIni < m_tolF)
        {
            m_U+=m_DeltaU;
            break;
        }
        else if (m_numIterations+1 == m_maxIterations)
        {
            m_U+=m_DeltaU;
            gsInfo<<"Maximum iterations reached. Solution did not converge\n";
            throw 1;
        }
    }
    return m_U;
};

template <class T>
gsVector<T> gsStaticNewton<T>::_computeResidual(const gsVector<T> & U)
{
  gsVector<T> resVec;
  if (!m_residualFun(U, resVec))
    throw 2;
  return resVec;
}

template <class T>
gsSparseMatrix<T> gsStaticNewton<T>::_computeJacobian(const gsVector<T> & U, const gsVector<T> & deltaU)
{
  // Compute Jacobian
  gsSparseMatrix<T> m;
  if (!m_dnonlinear(U,deltaU,m))
    throw 2;
  return m;
}

template <class T>
void gsStaticNewton<T>::_factorizeMatrix(const gsSparseMatrix<T> & jacMat) const
{
    m_solver->compute(jacMat);
<<<<<<< HEAD
    if (m_solver->info()!=Eigen::ComputationInfo::Success)
    {
      gsInfo<<"Solver error with code "<<m_solver->info()<<". See Eigen documentation on ComputationInfo \n"
                                                                    <<Eigen::ComputationInfo::Success<<": Success"<<"\n"
                                                                    <<Eigen::ComputationInfo::NumericalIssue<<": NumericalIssue"<<"\n"
                                                                    <<Eigen::ComputationInfo::NoConvergence<<": NoConvergence"<<"\n"
                                                                    <<Eigen::ComputationInfo::InvalidInput<<": InvalidInput"<<"\n";
      throw 3;
    }
=======
    // If 1: matrix is not SPD
    GISMO_ENSURE(m_solver->info()==gsEigen::ComputationInfo::Success,"Solver error with code "<<m_solver->info()<<". See Eigen documentation on ComputationInfo \n"
                 <<gsEigen::ComputationInfo::Success<<": Success"<<"\n"
                 <<gsEigen::ComputationInfo::NumericalIssue<<": NumericalIssue"<<"\n"
                 <<gsEigen::ComputationInfo::NoConvergence<<": NoConvergence"<<"\n"
                 <<gsEigen::ComputationInfo::InvalidInput<<": InvalidInput"<<"\n");
>>>>>>> 90550be2
}

template <class T>
gsVector<T> gsStaticNewton<T>::_solveSystem(const gsVector<T> & F)
{
    try
    {
      return m_solver->solve(F);
    }
    catch (...)
    {
      throw 3;
    }
}

template <class T>
void gsStaticNewton<T>::_init()
{
    m_stabilityMethod = 0;
    m_start = false;
    m_headstart = false;
    m_dofs = m_force.rows();

    if (m_dofs==0)
        gsWarn<<"The number of degrees of freedom is equal to zero. This can lead to bad initialization.\n";

    m_U.setZero(m_dofs);
    m_DeltaU.setZero(m_dofs);
    m_deltaU.setZero(m_dofs);
    m_R.setZero(m_dofs);

    m_residual = m_residualIni = m_residualOld = 0;

    defaultOptions();

    m_status = gsStatus::NotStarted;
}

template <class T>
void gsStaticNewton<T>::_start()
{
    // Define residual measures:
    // residual    = current residual
    // residual0   = residual on m_U
    // residualOld = residual in previous step

    if (!m_headstart) // no headstart
    {
        // We can reset the update to ensure we properly restart
        if (m_dofs==0) gsWarn<<"The number of degrees of freedom is equal to zero. This can lead to bad initialization.\n";
        m_DeltaU.setZero(m_dofs);
        // Compute current residual and its norm
        m_R = this->_computeResidual(m_U);
        m_residual = m_R.norm();
        // If the residual is 0 (e.g. with purely displacment loading), we set it to 1 to allow divisions
        if (m_residual==0) m_residual=1;
        // All residual norms are equal
        m_residualIni = m_residualOld = m_residual;
    }
    else
    {
        // If we have a headstart, we need to compute Residual0 on the solution m_U
        // Compute current residual and its norm
        m_R = this->_computeResidual(m_U + m_DeltaU);
        m_residual = m_R.norm();
        // If the residual is 0 (e.g. with purely displacment loading), we set it to 1 to allow divisions
        if (m_residual==0) m_residual=1;
        // The previous step residual is the same as the residual
        m_residualOld = m_residual;
        // Residual0 is the residual without m_DeltaU
        m_residualIni = this->_computeResidual(m_U).norm();
        // If the residual is 0 (e.g. with purely displacment loading), we set it to 1 to allow divisions
        if (m_residualIni==0) m_residualIni=1;

        // Now we can reset the headstart
        m_headstart = false;
    }

    // Reset incremental update
    m_deltaU.setZero(m_dofs);

}

} // namespace gismo<|MERGE_RESOLUTION|>--- conflicted
+++ resolved
@@ -215,24 +215,15 @@
 void gsStaticNewton<T>::_factorizeMatrix(const gsSparseMatrix<T> & jacMat) const
 {
     m_solver->compute(jacMat);
-<<<<<<< HEAD
-    if (m_solver->info()!=Eigen::ComputationInfo::Success)
+    if (m_solver->info()!=gsEigen::ComputationInfo::Success)
     {
       gsInfo<<"Solver error with code "<<m_solver->info()<<". See Eigen documentation on ComputationInfo \n"
-                                                                    <<Eigen::ComputationInfo::Success<<": Success"<<"\n"
-                                                                    <<Eigen::ComputationInfo::NumericalIssue<<": NumericalIssue"<<"\n"
-                                                                    <<Eigen::ComputationInfo::NoConvergence<<": NoConvergence"<<"\n"
-                                                                    <<Eigen::ComputationInfo::InvalidInput<<": InvalidInput"<<"\n";
+                                                                    <<gsEigen::ComputationInfo::Success<<": Success"<<"\n"
+                                                                    <<gsEigen::ComputationInfo::NumericalIssue<<": NumericalIssue"<<"\n"
+                                                                    <<gsEigen::ComputationInfo::NoConvergence<<": NoConvergence"<<"\n"
+                                                                    <<gsEigen::ComputationInfo::InvalidInput<<": InvalidInput"<<"\n";
       throw 3;
     }
-=======
-    // If 1: matrix is not SPD
-    GISMO_ENSURE(m_solver->info()==gsEigen::ComputationInfo::Success,"Solver error with code "<<m_solver->info()<<". See Eigen documentation on ComputationInfo \n"
-                 <<gsEigen::ComputationInfo::Success<<": Success"<<"\n"
-                 <<gsEigen::ComputationInfo::NumericalIssue<<": NumericalIssue"<<"\n"
-                 <<gsEigen::ComputationInfo::NoConvergence<<": NoConvergence"<<"\n"
-                 <<gsEigen::ComputationInfo::InvalidInput<<": InvalidInput"<<"\n");
->>>>>>> 90550be2
 }
 
 template <class T>
