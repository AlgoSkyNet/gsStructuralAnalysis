--- conflicted
+++ resolved
@@ -93,11 +93,8 @@
 
     /// See gsALMBase
     void predictor();
-<<<<<<< HEAD
     void predictorGuess();
-=======
     /// See gsALMBase
->>>>>>> abe0a06f
     void iteration();
 
     /// See gsALMBase
